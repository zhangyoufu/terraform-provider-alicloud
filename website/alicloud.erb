--- conflicted
+++ resolved
@@ -10,7 +10,7 @@
                     <a href="/docs/providers/alicloud/index.html">Alicloud Provider</a>
                 </li>
 
-                 <li<%= sidebar_current(/^docs-alicloud-datasource/) %>>
+                 <li<%= sidebar_current("docs-alicloud-datasource") %>>
                     <a href="#">Data Sources</a>
                     <ul class="nav nav-visible">
                         <li<%= sidebar_current("docs-alicloud-datasource-regions") %>>
@@ -28,7 +28,7 @@
                     </ul>
                 </li>
 
-                <li<%= sidebar_current(/^docs-alicloud-resource-ecs/) %>>
+                <li<%= sidebar_current("docs-alicloud-resource-ecs") %>>
                     <a href="#">ECS Resources</a>
                     <ul class="nav nav-visible">
                         <li<%= sidebar_current("docs-alicloud-resource-disk") %>>
@@ -52,13 +52,11 @@
                         <li<%= sidebar_current("docs-alicloud-resource-eip-association") %>>
                             <a href="/docs/providers/alicloud/r/eip_association.html">alicloud_eip_association</a>
                         </li>
-<<<<<<< HEAD
                         <li<%= sidebar_current("docs-alicloud-resource-key-pair-attachment") %>>
                             <a href="/docs/providers/alicloud/r/key_pair.html">alicloud_key_pair_attachment</a>
-=======
+                        </li>
                         <li<%= sidebar_current("docs-alicloud-resource-key-pair") %>>
                             <a href="/docs/providers/alicloud/r/key_pair.html">alicloud_key_pair</a>
->>>>>>> 3879963f
                         </li>
                     </ul>
                 </li>
