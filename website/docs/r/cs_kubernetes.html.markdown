---
layout: "alicloud"
page_title: "Alicloud: alicloud_cs_kubernetes"
sidebar_current: "docs-alicloud-resource-cs-kubernetes"
description: |-
  Provides a Alicloud resource to manage container kubernetes cluster.
---

# alicloud\_cs\_kubernetes

This resource will help you to manager a Kubernetes Cluster. The cluster is same as container service created by web console.

-> **NOTE:** Kubernetes cluster only supports VPC network and it can access internet while creating kubernetes cluster.
A Nat Gateway and configuring a SNAT for it can ensure one VPC network access internet. If there is no nat gateway in the
VPC, you can set `new_nat_gateway` to "true" to create one automatically.

-> **NOTE:** If there is no specified `vswitch_id`, the resource will create a new VPC and VSwitch while creating kubernetes cluster.

<<<<<<< HEAD
-> **NOTE:** Each kubernets cluster contains 3 master nodes and those number cannot be changed at now.
=======
~> **NOTE:** Each kubernetes cluster contains 3 master nodes and those number cannot be changed at now.
>>>>>>> 1cd58bc1

## Example Usage

Basic Usage

```
data "alicloud_zones" "default" {
  "available_resource_creation"= "VSwitch"
}

resource "alicloud_cs_kubernetes" "main" {
  name_prefix = "my-first-k8s"
  availability_zone = "${data.alicloud_zones.default.zones.0.id}"
  new_nat_gateway = true
  master_instance_type = "ecs.n4.small"
  worker_instance_type = "ecs.n4.small"
  worker_number = 3
  password = "Test12345"
  pod_cidr = "192.168.1.0/24"
  service_cidr = "192.168.2.0/24"
  enable_ssh = true
  install_cloud_monitor = true
}
```
## Argument Reference

The following arguments are supported:

* `name` - The kubernetes cluster's name. It is the only in one Alicloud account.
* `name_prefix` - The kubernetes cluster name's prefix. It is conflict with `name`. If it is specified, terraform will using it to build the only cluster name. Default to "Terraform-Creation".
* `availability_zone` - (Force new resource) The Zone where new kubernetes cluster will be located. If it is not be specified, the value will be vswitch's zone.
* `vswitch_id` - (Force new resource) The vswitch where new kubernetes cluster will be located. If it is not specified, a new VPC and VSwicth will be built. It must be in the zone which `availability_zone` specified.
* `new_nat_gateway` - (Force new resource) Whether to create a new nat gateway while creating kubernetes cluster. Default to true.
* `master_instance_type` - (Required, Force new resource) The instance type of master node.
* `worker_instance_type` - (Required, Force new resource) The instance type of worker node.
* `worker_number` - The worker node number of the kubernetes cluster. Its valid value range [1~50]. Default to 3.
* `password` - (Required, Force new resource) The password of ssh login cluster node.
* `pod_cidr` - (Required, Force new resource) The CIDR block for the pod network. It will be allocated automatically when `vswitch_id` is not specified.
It cannot be duplicated with the VPC CIDR and CIDR used by Kubernetes cluster in VPC, cannot be modified after creation.
Maximum number of hosts allowed in the cluster: 256. Refer to [Plan Kubernetes CIDR blocks under VPC](https://www.alibabacloud.com/help/doc-detail/64530.htm).
* `service_cidr` - (Required, Force new resource) The CIDR block for the service network.  It will be allocated automatically when `vswitch_id` is not specified.
It cannot be duplicated with the VPC CIDR and CIDR used by Kubernetes cluster in VPC, cannot be modified after creation.
* `enable_ssh` - (Force new resource) Whether to allow to SSH login kubernetes. Default to false.
* `master_disk_category` - (Force new resource) The data disk category of master node. Its valid value are `cloud_ssd` and `cloud_efficiency`. Default to `cloud_efficiency`.
* `master_disk_size` - (Force new resource) The data disk size of master node. Its valid value range [20~32768] in GB. Default to 20.
* `worker_disk_category` - (Force new resource) The data disk category of worker node. Its valid value are `cloud_ssd` and `cloud_efficiency`. Default to `cloud_efficiency`.
* `worker_disk_size` - (Force new resource) The data disk size of worker node. Its valid value range [20~32768] in GB. Default to 20.
* `install_cloud_monitor` - (Force new resource) Whether to install cloud monitor for the kubernetes' node.
* `is_outdated` - (Optional) Whether to use outdated instance type. Default to false.

## Attributes Reference

The following attributes are exported:

* `id` - The ID of the container cluster.
* `name` - The name of the container cluster.
* `worker_number` The ECS instance node number in the current container cluster.
* `vswitch_id` - The ID of VSwitch where the current cluster is located.
* `docker_version` - The ID of VPC that current cluster launched.

## Import

Kubernetes cluster can be imported using the id, e.g.

```
$ terraform import alicloud_cs_kubernetes.main ce4273f9156874b46bb
```<|MERGE_RESOLUTION|>--- conflicted
+++ resolved
@@ -16,11 +16,9 @@
 
 -> **NOTE:** If there is no specified `vswitch_id`, the resource will create a new VPC and VSwitch while creating kubernetes cluster.
 
-<<<<<<< HEAD
--> **NOTE:** Each kubernets cluster contains 3 master nodes and those number cannot be changed at now.
-=======
+
 ~> **NOTE:** Each kubernetes cluster contains 3 master nodes and those number cannot be changed at now.
->>>>>>> 1cd58bc1
+
 
 ## Example Usage
 
