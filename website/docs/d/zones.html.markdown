--- conflicted
+++ resolved
@@ -10,11 +10,8 @@
 
 The Zones data source allows access to the list of Alicloud Zones which can be accessed by an Alicloud account within the region configured in the provider.
 
-<<<<<<< HEAD
+
 ~> **NOTE:** If one zone is sold out, it will not be exported.
-=======
-~> **NOTE:** If one zone is sold out, it will not be outputted.
->>>>>>> 3c7cc0bd
 
 ## Example Usage
 
