--- conflicted
+++ resolved
@@ -2,10 +2,7 @@
 
 IMPROVEMENTS:
 
-<<<<<<< HEAD
-=======
 - *New Resource*: _alicloud_container_cluster_ [GH-47]
->>>>>>> 574f6571
 - *New Resource:* _alicloud_ram_policy_ [GH-46]
 - *New Resource*: _alicloud_ram_user_policy_attachment_ [GH-46]
 - *New Resource* _alicloud_ram_user_ [GH-44]
@@ -13,10 +10,7 @@
 - *New Datasource* _alicloud_ram_users_ [GH-44]
 
 - Added support for importing:
-<<<<<<< HEAD
-=======
   - `alicloud_container_cluster` [GH-47]
->>>>>>> 574f6571
   - `alicloud_ram_policy` [GH-46]
   - `alicloud_ram_user` [GH-44]
 
