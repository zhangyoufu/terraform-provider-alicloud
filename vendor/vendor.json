{
	"comment": "",
	"ignore": "appengine test github.com/hashicorp/nomad/ github.com/hashicorp/terraform/backend",
	"package": [
		{
			"checksumSHA1": "LmrJVY02VgjamrpC9vOKFDk3qvs=",
			"path": "github.com/aliyun/aliyun-oss-go-sdk/oss",
			"revision": "238969d88b7eabd7102466f4097dd776cb8bba34",
			"revisionTime": "2017-06-08T09:31:28Z"
		},
		{
			"checksumSHA1": "FIL83loX9V9APvGQIjJpbxq53F0=",
			"path": "github.com/apparentlymart/go-cidr/cidr",
			"revision": "7e4b007599d4e2076d9a81be723b3912852dda2c",
			"revisionTime": "2017-04-18T07:21:50Z"
		},
		{
			"checksumSHA1": "fFU9OeM0pKWGL3D+Fa3PmHSjjLg=",
			"path": "github.com/aws/aws-sdk-go/aws",
			"revision": "be4fa13e47938e4801fada8c8ca3d1867ad3dcb3",
			"revisionTime": "2017-06-02T18:54:01Z",
			"version": "v1.8.34",
			"versionExact": "v1.8.34"
		},
		{
			"checksumSHA1": "Y9W+4GimK4Fuxq+vyIskVYFRnX4=",
			"path": "github.com/aws/aws-sdk-go/aws/awserr",
			"revision": "be4fa13e47938e4801fada8c8ca3d1867ad3dcb3",
			"revisionTime": "2017-06-02T18:54:01Z",
			"version": "v1.8.34",
			"versionExact": "v1.8.34"
		},
		{
			"checksumSHA1": "yyYr41HZ1Aq0hWc3J5ijXwYEcac=",
			"path": "github.com/aws/aws-sdk-go/aws/awsutil",
			"revision": "be4fa13e47938e4801fada8c8ca3d1867ad3dcb3",
			"revisionTime": "2017-06-02T18:54:01Z",
			"version": "v1.8.34",
			"versionExact": "v1.8.34"
		},
		{
			"checksumSHA1": "gcA6wFbLBJLLO/6g+AH9QoQQX1U=",
			"path": "github.com/aws/aws-sdk-go/aws/client",
			"revision": "be4fa13e47938e4801fada8c8ca3d1867ad3dcb3",
			"revisionTime": "2017-06-02T18:54:01Z",
			"version": "v1.8.34",
			"versionExact": "v1.8.34"
		},
		{
			"checksumSHA1": "ieAJ+Cvp/PKv1LpUEnUXpc3OI6E=",
			"path": "github.com/aws/aws-sdk-go/aws/client/metadata",
			"revision": "be4fa13e47938e4801fada8c8ca3d1867ad3dcb3",
			"revisionTime": "2017-06-02T18:54:01Z",
			"version": "v1.8.34",
			"versionExact": "v1.8.34"
		},
		{
			"checksumSHA1": "7/8j/q0TWtOgXyvEcv4B2Dhl00o=",
			"path": "github.com/aws/aws-sdk-go/aws/corehandlers",
			"revision": "be4fa13e47938e4801fada8c8ca3d1867ad3dcb3",
			"revisionTime": "2017-06-02T18:54:01Z",
			"version": "v1.8.34",
			"versionExact": "v1.8.34"
		},
		{
			"checksumSHA1": "Y+cPwQL0dZMyqp3wI+KJWmA9KQ8=",
			"path": "github.com/aws/aws-sdk-go/aws/credentials",
			"revision": "be4fa13e47938e4801fada8c8ca3d1867ad3dcb3",
			"revisionTime": "2017-06-02T18:54:01Z",
			"version": "v1.8.34",
			"versionExact": "v1.8.34"
		},
		{
			"checksumSHA1": "u3GOAJLmdvbuNUeUEcZSEAOeL/0=",
			"path": "github.com/aws/aws-sdk-go/aws/credentials/ec2rolecreds",
			"revision": "be4fa13e47938e4801fada8c8ca3d1867ad3dcb3",
			"revisionTime": "2017-06-02T18:54:01Z",
			"version": "v1.8.34",
			"versionExact": "v1.8.34"
		},
		{
			"checksumSHA1": "NUJUTWlc1sV8b7WjfiYc4JZbXl0=",
			"path": "github.com/aws/aws-sdk-go/aws/credentials/endpointcreds",
			"revision": "be4fa13e47938e4801fada8c8ca3d1867ad3dcb3",
			"revisionTime": "2017-06-02T18:54:01Z",
			"version": "v1.8.34",
			"versionExact": "v1.8.34"
		},
		{
			"checksumSHA1": "JEYqmF83O5n5bHkupAzA6STm0no=",
			"path": "github.com/aws/aws-sdk-go/aws/credentials/stscreds",
			"revision": "be4fa13e47938e4801fada8c8ca3d1867ad3dcb3",
			"revisionTime": "2017-06-02T18:54:01Z",
			"version": "v1.8.34",
			"versionExact": "v1.8.34"
		},
		{
			"checksumSHA1": "ZdtYh3ZHSgP/WEIaqwJHTEhpkbs=",
			"path": "github.com/aws/aws-sdk-go/aws/defaults",
			"revision": "be4fa13e47938e4801fada8c8ca3d1867ad3dcb3",
			"revisionTime": "2017-06-02T18:54:01Z",
			"version": "v1.8.34",
			"versionExact": "v1.8.34"
		},
		{
			"checksumSHA1": "/EXbk/z2TWjWc1Hvb4QYs3Wmhb8=",
			"path": "github.com/aws/aws-sdk-go/aws/ec2metadata",
			"revision": "be4fa13e47938e4801fada8c8ca3d1867ad3dcb3",
			"revisionTime": "2017-06-02T18:54:01Z",
			"version": "v1.8.34",
			"versionExact": "v1.8.34"
		},
		{
			"checksumSHA1": "vaHB7ND2ZMMwBwrdT0KJUKT1VaM=",
			"path": "github.com/aws/aws-sdk-go/aws/endpoints",
			"revision": "be4fa13e47938e4801fada8c8ca3d1867ad3dcb3",
			"revisionTime": "2017-06-02T18:54:01Z",
			"version": "v1.8.34",
			"versionExact": "v1.8.34"
		},
		{
			"checksumSHA1": "Utpqcq3J2hqoaKEsjI7kDF9bUkg=",
			"path": "github.com/aws/aws-sdk-go/aws/request",
			"revision": "be4fa13e47938e4801fada8c8ca3d1867ad3dcb3",
			"revisionTime": "2017-06-02T18:54:01Z",
			"version": "v1.8.34",
			"versionExact": "v1.8.34"
		},
		{
			"checksumSHA1": "Y20DEtMtbfE9qTtmoi2NYV1x7aA=",
			"path": "github.com/aws/aws-sdk-go/aws/session",
			"revision": "be4fa13e47938e4801fada8c8ca3d1867ad3dcb3",
			"revisionTime": "2017-06-02T18:54:01Z",
			"version": "v1.8.34",
			"versionExact": "v1.8.34"
		},
		{
			"checksumSHA1": "SvIsunO8D9MEKbetMENA4WRnyeE=",
			"path": "github.com/aws/aws-sdk-go/aws/signer/v4",
			"revision": "be4fa13e47938e4801fada8c8ca3d1867ad3dcb3",
			"revisionTime": "2017-06-02T18:54:01Z",
			"version": "v1.8.34",
			"versionExact": "v1.8.34"
		},
		{
			"checksumSHA1": "04ypv4x12l4q0TksA1zEVsmgpvw=",
			"path": "github.com/aws/aws-sdk-go/internal/shareddefaults",
			"revision": "be4fa13e47938e4801fada8c8ca3d1867ad3dcb3",
			"revisionTime": "2017-06-02T18:54:01Z",
			"version": "v1.8.34",
			"versionExact": "v1.8.34"
		},
		{
			"checksumSHA1": "wk7EyvDaHwb5qqoOP/4d3cV0708=",
			"path": "github.com/aws/aws-sdk-go/private/protocol",
			"revision": "be4fa13e47938e4801fada8c8ca3d1867ad3dcb3",
			"revisionTime": "2017-06-02T18:54:01Z",
			"version": "v1.8.34",
			"versionExact": "v1.8.34"
		},
		{
			"checksumSHA1": "ZqY5RWavBLWTo6j9xqdyBEaNFRk=",
			"path": "github.com/aws/aws-sdk-go/private/protocol/query",
			"revision": "be4fa13e47938e4801fada8c8ca3d1867ad3dcb3",
			"revisionTime": "2017-06-02T18:54:01Z",
			"version": "v1.8.34",
			"versionExact": "v1.8.34"
		},
		{
			"checksumSHA1": "Drt1JfLMa0DQEZLWrnMlTWaIcC8=",
			"path": "github.com/aws/aws-sdk-go/private/protocol/query/queryutil",
			"revision": "be4fa13e47938e4801fada8c8ca3d1867ad3dcb3",
			"revisionTime": "2017-06-02T18:54:01Z",
			"version": "v1.8.34",
			"versionExact": "v1.8.34"
		},
		{
			"checksumSHA1": "VCTh+dEaqqhog5ncy/WTt9+/gFM=",
			"path": "github.com/aws/aws-sdk-go/private/protocol/rest",
			"revision": "be4fa13e47938e4801fada8c8ca3d1867ad3dcb3",
			"revisionTime": "2017-06-02T18:54:01Z",
			"version": "v1.8.34",
			"versionExact": "v1.8.34"
		},
		{
			"checksumSHA1": "ODo+ko8D6unAxZuN1jGzMcN4QCc=",
			"path": "github.com/aws/aws-sdk-go/private/protocol/restxml",
			"revision": "be4fa13e47938e4801fada8c8ca3d1867ad3dcb3",
			"revisionTime": "2017-06-02T18:54:01Z",
			"version": "v1.8.34",
			"versionExact": "v1.8.34"
		},
		{
			"checksumSHA1": "0qYPUga28aQVkxZgBR3Z86AbGUQ=",
			"path": "github.com/aws/aws-sdk-go/private/protocol/xml/xmlutil",
			"revision": "be4fa13e47938e4801fada8c8ca3d1867ad3dcb3",
			"revisionTime": "2017-06-02T18:54:01Z",
			"version": "v1.8.34",
			"versionExact": "v1.8.34"
		},
		{
			"checksumSHA1": "krqUUMDYRN2ohYcumxZl8BTR5EQ=",
			"path": "github.com/aws/aws-sdk-go/service/s3",
			"revision": "be4fa13e47938e4801fada8c8ca3d1867ad3dcb3",
			"revisionTime": "2017-06-02T18:54:01Z",
			"version": "v1.8.34",
			"versionExact": "v1.8.34"
		},
		{
			"checksumSHA1": "VH5y62f+SDyEIqnTibiPtQ687i8=",
			"path": "github.com/aws/aws-sdk-go/service/sts",
			"revision": "be4fa13e47938e4801fada8c8ca3d1867ad3dcb3",
			"revisionTime": "2017-06-02T18:54:01Z",
			"version": "v1.8.34",
			"versionExact": "v1.8.34"
		},
		{
			"checksumSHA1": "nqw2Qn5xUklssHTubS5HDvEL9L4=",
			"path": "github.com/bgentry/go-netrc/netrc",
			"revision": "9fd32a8b3d3d3f9d43c341bfe098430e07609480",
			"revisionTime": "2014-04-22T17:41:19Z"
		},
		{
			"checksumSHA1": "OT4XN9z5k69e2RsMSpwW74B+yk4=",
			"path": "github.com/blang/semver",
			"revision": "2ee87856327ba09384cabd113bc6b5d174e9ec0f",
			"revisionTime": "2017-07-27T06:48:18Z"
		},
		{
			"checksumSHA1": "dvabztWVQX8f6oMLRyv4dLH+TGY=",
			"path": "github.com/davecgh/go-spew/spew",
			"revision": "346938d642f2ec3594ed81d874461961cd0faa76",
			"revisionTime": "2016-10-29T20:57:26Z"
		},
		{
			"checksumSHA1": "b2m7aICkBOz9JqmnX2kdDN4wgjI=",
			"path": "github.com/denverdino/aliyungo/common",
<<<<<<< HEAD
			"revision": "26fc5b6bc65ad88fd7b7833ccd34876f19312c70",
			"revisionTime": "2017-07-18T05:06:14Z"
=======
			"revision": "73993c947fce39df44240a17a32c3ce613546823",
			"revisionTime": "2017-06-08T11:21:17Z"
>>>>>>> 55e21138
		},
		{
			"checksumSHA1": "OGia8NwPTtZQcVIx8pvo0gTZO9M=",
			"path": "github.com/denverdino/aliyungo/ecs",
<<<<<<< HEAD
			"revision": "26fc5b6bc65ad88fd7b7833ccd34876f19312c70",
			"revisionTime": "2017-07-18T05:06:14Z"
=======
			"revision": "73993c947fce39df44240a17a32c3ce613546823",
			"revisionTime": "2017-06-08T11:21:17Z"
>>>>>>> 55e21138
		},
		{
			"checksumSHA1": "BgIs8qwCMRM8xL6oLeo2Ki1QwBc=",
			"path": "github.com/denverdino/aliyungo/ess",
<<<<<<< HEAD
			"revision": "26fc5b6bc65ad88fd7b7833ccd34876f19312c70",
			"revisionTime": "2017-07-18T05:06:14Z"
=======
			"revision": "73993c947fce39df44240a17a32c3ce613546823",
			"revisionTime": "2017-06-08T11:21:17Z"
		},
		{
			"checksumSHA1": "CPuR3s7LzQkT57Z20zMHXQM2MYQ=",
			"path": "github.com/denverdino/aliyungo/location",
			"revision": "73993c947fce39df44240a17a32c3ce613546823",
			"revisionTime": "2017-06-08T11:21:17Z"
>>>>>>> 55e21138
		},
		{
			"checksumSHA1": "gBaJV0edPnM/2x9+IZSlvcPek6U=",
			"path": "github.com/denverdino/aliyungo/rds",
<<<<<<< HEAD
			"revision": "26fc5b6bc65ad88fd7b7833ccd34876f19312c70",
			"revisionTime": "2017-07-18T05:06:14Z"
=======
			"revision": "73993c947fce39df44240a17a32c3ce613546823",
			"revisionTime": "2017-06-08T11:21:17Z"
>>>>>>> 55e21138
		},
		{
			"checksumSHA1": "pQHH9wpyS0e4wpW0erxe3D7OILM=",
			"path": "github.com/denverdino/aliyungo/slb",
<<<<<<< HEAD
			"revision": "26fc5b6bc65ad88fd7b7833ccd34876f19312c70",
			"revisionTime": "2017-07-18T05:06:14Z"
=======
			"revision": "73993c947fce39df44240a17a32c3ce613546823",
			"revisionTime": "2017-06-08T11:21:17Z"
>>>>>>> 55e21138
		},
		{
			"checksumSHA1": "piZlmhWPLGxYkXLysTrjcXllO4c=",
			"path": "github.com/denverdino/aliyungo/util",
<<<<<<< HEAD
			"revision": "26fc5b6bc65ad88fd7b7833ccd34876f19312c70",
			"revisionTime": "2017-07-18T05:06:14Z"
=======
			"revision": "73993c947fce39df44240a17a32c3ce613546823",
			"revisionTime": "2017-06-08T11:21:17Z"
>>>>>>> 55e21138
		},
		{
			"checksumSHA1": "BCv50o5pDkoSG3vYKOSai1Z8p3w=",
			"path": "github.com/fsouza/go-dockerclient",
			"revision": "1d4f4ae73768d3ca16a6fb964694f58dc5eba601",
			"revisionTime": "2016-04-27T17:25:47Z",
			"tree": true
		},
		{
			"checksumSHA1": "1K+xrZ1PBez190iGt5OnMtGdih4=",
			"comment": "v1.8.6",
			"path": "github.com/go-ini/ini",
			"revision": "766e555c68dc8bda90d197ee8946c37519c19409",
			"revisionTime": "2017-01-17T13:00:17Z"
		},
		{
			"checksumSHA1": "cdOCt0Yb+hdErz8NAQqayxPmRsY=",
			"path": "github.com/hashicorp/errwrap",
			"revision": "7554cd9344cec97297fa6649b055a8c98c2a1e55"
		},
		{
			"checksumSHA1": "b8F628srIitj5p7Y130xc9k0QWs=",
			"path": "github.com/hashicorp/go-cleanhttp",
			"revision": "3573b8b52aa7b37b9358d966a898feb387f62437",
			"revisionTime": "2017-02-11T01:34:15Z"
		},
		{
			"checksumSHA1": "nsL2kI426RMuq1jw15e7igFqdIY=",
			"path": "github.com/hashicorp/go-getter",
			"revision": "c3d66e76678dce180a7b452653472f949aedfbcd",
			"revisionTime": "2017-02-07T21:55:32Z"
		},
		{
			"checksumSHA1": "9J+kDr29yDrwsdu2ULzewmqGjpA=",
			"path": "github.com/hashicorp/go-getter/helper/url",
			"revision": "c3d66e76678dce180a7b452653472f949aedfbcd",
			"revisionTime": "2017-02-07T21:55:32Z"
		},
		{
			"checksumSHA1": "lrSl49G23l6NhfilxPM0XFs5rZo=",
			"path": "github.com/hashicorp/go-multierror",
			"revision": "d30f09973e19c1dfcd120b2d9c4f168e68d6b5d5"
		},
		{
			"checksumSHA1": "b0nQutPMJHeUmz4SjpreotAo6Yk=",
			"path": "github.com/hashicorp/go-plugin",
			"revision": "f72692aebca2008343a9deb06ddb4b17f7051c15",
			"revisionTime": "2017-02-17T16:27:05Z"
		},
		{
			"checksumSHA1": "85XUnluYJL7F55ptcwdmN8eSOsk=",
			"path": "github.com/hashicorp/go-uuid",
			"revision": "36289988d83ca270bc07c234c36f364b0dd9c9a7"
		},
		{
			"checksumSHA1": "EcZfls6vcqjasWV/nBlu+C+EFmc=",
			"path": "github.com/hashicorp/go-version",
			"revision": "e96d3840402619007766590ecea8dd7af1292276",
			"revisionTime": "2016-10-31T18:26:05Z"
		},
		{
			"checksumSHA1": "o3XZZdOnSnwQSpYw215QV75ZDeI=",
			"path": "github.com/hashicorp/hcl",
			"revision": "a4b07c25de5ff55ad3b8936cea69a79a3d95a855",
			"revisionTime": "2017-05-04T19:02:34Z"
		},
		{
			"checksumSHA1": "XQmjDva9JCGGkIecOgwtBEMCJhU=",
			"path": "github.com/hashicorp/hcl/hcl/ast",
			"revision": "a4b07c25de5ff55ad3b8936cea69a79a3d95a855",
			"revisionTime": "2017-05-04T19:02:34Z"
		},
		{
			"checksumSHA1": "teokXoyRXEJ0vZHOWBD11l5YFNI=",
			"path": "github.com/hashicorp/hcl/hcl/parser",
			"revision": "a4b07c25de5ff55ad3b8936cea69a79a3d95a855",
			"revisionTime": "2017-05-04T19:02:34Z"
		},
		{
			"checksumSHA1": "z6wdP4mRw4GVjShkNHDaOWkbxS0=",
			"path": "github.com/hashicorp/hcl/hcl/scanner",
			"revision": "a4b07c25de5ff55ad3b8936cea69a79a3d95a855",
			"revisionTime": "2017-05-04T19:02:34Z"
		},
		{
			"checksumSHA1": "oS3SCN9Wd6D8/LG0Yx1fu84a7gI=",
			"path": "github.com/hashicorp/hcl/hcl/strconv",
			"revision": "a4b07c25de5ff55ad3b8936cea69a79a3d95a855",
			"revisionTime": "2017-05-04T19:02:34Z"
		},
		{
			"checksumSHA1": "c6yprzj06ASwCo18TtbbNNBHljA=",
			"path": "github.com/hashicorp/hcl/hcl/token",
			"revision": "a4b07c25de5ff55ad3b8936cea69a79a3d95a855",
			"revisionTime": "2017-05-04T19:02:34Z"
		},
		{
			"checksumSHA1": "PwlfXt7mFS8UYzWxOK5DOq0yxS0=",
			"path": "github.com/hashicorp/hcl/json/parser",
			"revision": "a4b07c25de5ff55ad3b8936cea69a79a3d95a855",
			"revisionTime": "2017-05-04T19:02:34Z"
		},
		{
			"checksumSHA1": "YdvFsNOMSWMLnY6fcliWQa0O5Fw=",
			"path": "github.com/hashicorp/hcl/json/scanner",
			"revision": "a4b07c25de5ff55ad3b8936cea69a79a3d95a855",
			"revisionTime": "2017-05-04T19:02:34Z"
		},
		{
			"checksumSHA1": "fNlXQCQEnb+B3k5UDL/r15xtSJY=",
			"path": "github.com/hashicorp/hcl/json/token",
			"revision": "a4b07c25de5ff55ad3b8936cea69a79a3d95a855",
			"revisionTime": "2017-05-04T19:02:34Z"
		},
		{
			"checksumSHA1": "M09yxoBoCEtG7EcHR8aEWLzMMJc=",
			"path": "github.com/hashicorp/hil",
			"revision": "fac2259da677551de1fb92b844c4d020a38d8468",
			"revisionTime": "2017-05-12T21:33:05Z"
		},
		{
			"checksumSHA1": "0S0KeBcfqVFYBPeZkuJ4fhQ5mCA=",
			"path": "github.com/hashicorp/hil/ast",
			"revision": "fac2259da677551de1fb92b844c4d020a38d8468",
			"revisionTime": "2017-05-12T21:33:05Z"
		},
		{
			"checksumSHA1": "P5PZ3k7SmqWmxgJ8Q0gLzeNpGhE=",
			"path": "github.com/hashicorp/hil/parser",
			"revision": "fac2259da677551de1fb92b844c4d020a38d8468",
			"revisionTime": "2017-05-12T21:33:05Z"
		},
		{
			"checksumSHA1": "DC1k5kOua4oFqmo+JRt0YzfP44o=",
			"path": "github.com/hashicorp/hil/scanner",
			"revision": "fac2259da677551de1fb92b844c4d020a38d8468",
			"revisionTime": "2017-05-12T21:33:05Z"
		},
		{
			"checksumSHA1": "vt+P9D2yWDO3gdvdgCzwqunlhxU=",
			"path": "github.com/hashicorp/logutils",
			"revision": "0dc08b1671f34c4250ce212759ebd880f743d883",
			"revisionTime": "2015-06-09T07:04:31Z"
		},
		{
			"checksumSHA1": "KPrCMDPNcLmO7K6xPcJSl86LwPk=",
			"path": "github.com/hashicorp/terraform/config",
			"revision": "2041053ee9444fa8175a298093b55a89586a1823",
			"revisionTime": "2017-08-02T18:39:14Z",
			"version": "v0.10.0",
			"versionExact": "v0.10.0"
		},
		{
			"checksumSHA1": "uPCJ6seQo9kvoNSfwNWKX9KzVMk=",
			"path": "github.com/hashicorp/terraform/config/module",
			"revision": "2041053ee9444fa8175a298093b55a89586a1823",
			"revisionTime": "2017-08-02T18:39:14Z",
			"version": "v0.10.0",
			"versionExact": "v0.10.0"
		},
		{
			"checksumSHA1": "w+l+UGTmwYNJ+L0p2vTd6+yqjok=",
			"path": "github.com/hashicorp/terraform/dag",
			"revision": "2041053ee9444fa8175a298093b55a89586a1823",
			"revisionTime": "2017-08-02T18:39:14Z",
			"version": "v0.10.0",
			"versionExact": "v0.10.0"
		},
		{
			"checksumSHA1": "P8gNPDuOzmiK4Lz9xG7OBy4Rlm8=",
			"path": "github.com/hashicorp/terraform/flatmap",
			"revision": "2041053ee9444fa8175a298093b55a89586a1823",
			"revisionTime": "2017-08-02T18:39:14Z",
			"version": "v0.10.0",
			"versionExact": "v0.10.0"
		},
		{
			"checksumSHA1": "uT6Q9RdSRAkDjyUgQlJ2XKJRab4=",
			"path": "github.com/hashicorp/terraform/helper/config",
			"revision": "2041053ee9444fa8175a298093b55a89586a1823",
			"revisionTime": "2017-08-02T18:39:14Z",
			"version": "v0.10.0",
			"versionExact": "v0.10.0"
		},
		{
			"checksumSHA1": "Vbo55GDzPgG/L/+W2pcvDhxrPZc=",
			"path": "github.com/hashicorp/terraform/helper/experiment",
			"revision": "2041053ee9444fa8175a298093b55a89586a1823",
			"revisionTime": "2017-08-02T18:39:14Z",
			"version": "v0.10.0",
			"versionExact": "v0.10.0"
		},
		{
			"checksumSHA1": "BmIPKTr0zDutSJdyq7pYXrK1I3E=",
			"path": "github.com/hashicorp/terraform/helper/hashcode",
			"revision": "2041053ee9444fa8175a298093b55a89586a1823",
			"revisionTime": "2017-08-02T18:39:14Z",
			"version": "v0.10.0",
			"versionExact": "v0.10.0"
		},
		{
			"checksumSHA1": "B267stWNQd0/pBTXHfI/tJsxzfc=",
			"path": "github.com/hashicorp/terraform/helper/hilmapstructure",
			"revision": "2041053ee9444fa8175a298093b55a89586a1823",
			"revisionTime": "2017-08-02T18:39:14Z",
			"version": "v0.10.0",
			"versionExact": "v0.10.0"
		},
		{
			"checksumSHA1": "2wJa9F3BGlbe2DNqH5lb5POayRI=",
			"path": "github.com/hashicorp/terraform/helper/logging",
			"revision": "2041053ee9444fa8175a298093b55a89586a1823",
			"revisionTime": "2017-08-02T18:39:14Z",
			"version": "v0.10.0",
			"versionExact": "v0.10.0"
		},
		{
			"checksumSHA1": "twkFd4x71kBnDfrdqO5nhs8dMOY=",
			"path": "github.com/hashicorp/terraform/helper/mutexkv",
			"revision": "2041053ee9444fa8175a298093b55a89586a1823",
			"revisionTime": "2017-08-02T18:39:14Z",
			"version": "v0.10.0",
			"versionExact": "v0.10.0"
		},
		{
			"checksumSHA1": "dhU2woQaSEI2OnbYLdkHxf7/nu8=",
			"path": "github.com/hashicorp/terraform/helper/resource",
			"revision": "2041053ee9444fa8175a298093b55a89586a1823",
			"revisionTime": "2017-08-02T18:39:14Z",
			"version": "v0.10.0",
			"versionExact": "v0.10.0"
		},
		{
			"checksumSHA1": "0smlb90amL15c/6nWtW4DV6Lqh8=",
			"path": "github.com/hashicorp/terraform/helper/schema",
			"revision": "2041053ee9444fa8175a298093b55a89586a1823",
			"revisionTime": "2017-08-02T18:39:14Z",
			"version": "v0.10.0",
			"versionExact": "v0.10.0"
		},
		{
			"checksumSHA1": "1yCGh/Wl4H4ODBBRmIRFcV025b0=",
			"path": "github.com/hashicorp/terraform/helper/shadow",
			"revision": "2041053ee9444fa8175a298093b55a89586a1823",
			"revisionTime": "2017-08-02T18:39:14Z",
			"version": "v0.10.0",
			"versionExact": "v0.10.0"
		},
		{
			"checksumSHA1": "yFWmdS6yEJZpRJzUqd/mULqCYGk=",
			"path": "github.com/hashicorp/terraform/moduledeps",
			"revision": "8b3b678c2fd9d76b194b2f4dc3eb0d1883c95863",
			"revisionTime": "2017-08-08T15:38:46Z"
		},
		{
			"checksumSHA1": "4ODNVUds3lyBf7gV02X1EeYR4GA=",
			"path": "github.com/hashicorp/terraform/plugin",
			"revision": "2041053ee9444fa8175a298093b55a89586a1823",
			"revisionTime": "2017-08-02T18:39:14Z",
			"version": "v0.10.0",
			"versionExact": "v0.10.0"
		},
		{
			"checksumSHA1": "mujz3BDg1X82ynvJncCFUT6/7XI=",
			"path": "github.com/hashicorp/terraform/plugin/discovery",
			"revision": "2041053ee9444fa8175a298093b55a89586a1823",
			"revisionTime": "2017-08-02T18:39:14Z",
			"version": "v0.10.0",
			"versionExact": "v0.10.0"
		},
		{
			"checksumSHA1": "ksfNQjZs/6llziARojABd6iuvdw=",
			"path": "github.com/hashicorp/terraform/terraform",
			"revision": "2041053ee9444fa8175a298093b55a89586a1823",
			"revisionTime": "2017-08-02T18:39:14Z",
			"version": "v0.10.0",
			"versionExact": "v0.10.0"
		},
		{
			"checksumSHA1": "ZhK6IO2XN81Y+3RAjTcVm1Ic7oU=",
			"path": "github.com/hashicorp/yamux",
			"revision": "d1caa6c97c9fc1cc9e83bbe34d0603f9ff0ce8bd",
			"revisionTime": "2016-07-20T23:31:40Z"
		},
		{
			"checksumSHA1": "0ZrwvB6KoGPj2PoDNSEJwxQ6Mog=",
			"comment": "0.2.2-2-gc01cf91",
			"path": "github.com/jmespath/go-jmespath",
			"revision": "bd40a432e4c76585ef6b72d3fd96fb9b6dc7b68d",
			"revisionTime": "2016-08-03T19:07:31Z"
		},
		{
			"checksumSHA1": "guxbLo8KHHBeM0rzou4OTzzpDNs=",
			"path": "github.com/mitchellh/copystructure",
			"revision": "5af94aef99f597e6a9e1f6ac6be6ce0f3c96b49d",
			"revisionTime": "2016-10-13T19:53:42Z"
		},
		{
			"checksumSHA1": "V/quM7+em2ByJbWBLOsEwnY3j/Q=",
			"path": "github.com/mitchellh/go-homedir",
			"revision": "b8bc1bf767474819792c23f32d8286a45736f1c6",
			"revisionTime": "2016-12-03T19:45:07Z"
		},
		{
			"checksumSHA1": "xyoJKalfQwTUN1qzZGQKWYAwl0A=",
			"path": "github.com/mitchellh/hashstructure",
			"revision": "6b17d669fac5e2f71c16658d781ec3fdd3802b69"
		},
		{
			"checksumSHA1": "MlX15lJuV8DYARX5RJY8rqrSEWQ=",
			"path": "github.com/mitchellh/mapstructure",
			"revision": "53818660ed4955e899c0bcafa97299a388bd7c8e",
			"revisionTime": "2017-03-07T20:11:23Z"
		},
		{
			"checksumSHA1": "vBpuqNfSTZcAR/0tP8tNYacySGs=",
			"path": "github.com/mitchellh/reflectwalk",
			"revision": "92573fe8d000a145bfebc03a16bc22b34945867f",
			"revisionTime": "2016-10-03T17:45:16Z"
		},
		{
			"checksumSHA1": "u5s2PZ7fzCOqQX7bVPf9IJ+qNLQ=",
			"path": "github.com/rancher/go-rancher",
			"revision": "ec24b7f12fca9f78fbfcd62a0ea8bce14ade8792",
			"revisionTime": "2017-04-07T04:09:43Z"
		},
		{
			"checksumSHA1": "zmC8/3V4ls53DJlNTKDZwPSC/dA=",
			"path": "github.com/satori/go.uuid",
			"revision": "b061729afc07e77a8aa4fad0a2fd840958f1942a",
			"revisionTime": "2016-09-27T10:08:44Z"
		},
		{
			"checksumSHA1": "vE43s37+4CJ2CDU6TlOUOYE0K9c=",
			"path": "golang.org/x/crypto/bcrypt",
			"revision": "9477e0b78b9ac3d0b03822fd95422e2fe07627cd",
			"revisionTime": "2016-10-31T15:37:30Z"
		},
		{
			"checksumSHA1": "JsJdKXhz87gWenMwBeejTOeNE7k=",
			"path": "golang.org/x/crypto/blowfish",
			"revision": "9477e0b78b9ac3d0b03822fd95422e2fe07627cd",
			"revisionTime": "2016-10-31T15:37:30Z"
		},
		{
			"checksumSHA1": "TT1rac6kpQp2vz24m5yDGUNQ/QQ=",
			"path": "golang.org/x/crypto/cast5",
			"revision": "b176d7def5d71bdd214203491f89843ed217f420",
			"revisionTime": "2017-07-23T04:49:35Z"
		},
		{
			"checksumSHA1": "IIhFTrLlmlc6lEFSitqi4aw2lw0=",
			"path": "golang.org/x/crypto/openpgp",
			"revision": "b176d7def5d71bdd214203491f89843ed217f420",
			"revisionTime": "2017-07-23T04:49:35Z"
		},
		{
			"checksumSHA1": "olOKkhrdkYQHZ0lf1orrFQPQrv4=",
			"path": "golang.org/x/crypto/openpgp/armor",
			"revision": "b176d7def5d71bdd214203491f89843ed217f420",
			"revisionTime": "2017-07-23T04:49:35Z"
		},
		{
			"checksumSHA1": "eo/KtdjieJQXH7Qy+faXFcF70ME=",
			"path": "golang.org/x/crypto/openpgp/elgamal",
			"revision": "b176d7def5d71bdd214203491f89843ed217f420",
			"revisionTime": "2017-07-23T04:49:35Z"
		},
		{
			"checksumSHA1": "rlxVSaGgqdAgwblsErxTxIfuGfg=",
			"path": "golang.org/x/crypto/openpgp/errors",
			"revision": "b176d7def5d71bdd214203491f89843ed217f420",
			"revisionTime": "2017-07-23T04:49:35Z"
		},
		{
			"checksumSHA1": "Pq88+Dgh04UdXWZN6P+bLgYnbRc=",
			"path": "golang.org/x/crypto/openpgp/packet",
			"revision": "b176d7def5d71bdd214203491f89843ed217f420",
			"revisionTime": "2017-07-23T04:49:35Z"
		},
		{
			"checksumSHA1": "s2qT4UwvzBSkzXuiuMkowif1Olw=",
			"path": "golang.org/x/crypto/openpgp/s2k",
			"revision": "b176d7def5d71bdd214203491f89843ed217f420",
			"revisionTime": "2017-07-23T04:49:35Z"
		},
		{
			"checksumSHA1": "vqc3a+oTUGX8PmD0TS+qQ7gmN8I=",
			"path": "golang.org/x/net/html",
			"revision": "1c05540f6879653db88113bc4a2b70aec4bd491f",
			"revisionTime": "2017-08-04T00:04:37Z"
		},
		{
			"checksumSHA1": "z79z5msRzgU48FCZxSuxfU8b4rs=",
			"path": "golang.org/x/net/html/atom",
			"revision": "1c05540f6879653db88113bc4a2b70aec4bd491f",
			"revisionTime": "2017-08-04T00:04:37Z"
		},
		{
			"checksumSHA1": "wICWAGQfZcHD2y0dHesz9R2YSiw=",
			"path": "k8s.io/kubernetes/pkg/apimachinery",
			"revision": "b0b7a323cc5a4a2019b2e9520c21c7830b7f708e",
			"revisionTime": "2017-04-03T20:32:25Z",
			"version": "v1.6.1",
			"versionExact": "v1.6.1"
		}
	],
	"rootPath": "github.com/terraform-providers/terraform-provider-alicloud"
}<|MERGE_RESOLUTION|>--- conflicted
+++ resolved
@@ -235,74 +235,38 @@
 		{
 			"checksumSHA1": "b2m7aICkBOz9JqmnX2kdDN4wgjI=",
 			"path": "github.com/denverdino/aliyungo/common",
-<<<<<<< HEAD
 			"revision": "26fc5b6bc65ad88fd7b7833ccd34876f19312c70",
 			"revisionTime": "2017-07-18T05:06:14Z"
-=======
-			"revision": "73993c947fce39df44240a17a32c3ce613546823",
-			"revisionTime": "2017-06-08T11:21:17Z"
->>>>>>> 55e21138
 		},
 		{
 			"checksumSHA1": "OGia8NwPTtZQcVIx8pvo0gTZO9M=",
 			"path": "github.com/denverdino/aliyungo/ecs",
-<<<<<<< HEAD
 			"revision": "26fc5b6bc65ad88fd7b7833ccd34876f19312c70",
 			"revisionTime": "2017-07-18T05:06:14Z"
-=======
-			"revision": "73993c947fce39df44240a17a32c3ce613546823",
-			"revisionTime": "2017-06-08T11:21:17Z"
->>>>>>> 55e21138
 		},
 		{
 			"checksumSHA1": "BgIs8qwCMRM8xL6oLeo2Ki1QwBc=",
 			"path": "github.com/denverdino/aliyungo/ess",
-<<<<<<< HEAD
 			"revision": "26fc5b6bc65ad88fd7b7833ccd34876f19312c70",
 			"revisionTime": "2017-07-18T05:06:14Z"
-=======
-			"revision": "73993c947fce39df44240a17a32c3ce613546823",
-			"revisionTime": "2017-06-08T11:21:17Z"
-		},
-		{
-			"checksumSHA1": "CPuR3s7LzQkT57Z20zMHXQM2MYQ=",
-			"path": "github.com/denverdino/aliyungo/location",
-			"revision": "73993c947fce39df44240a17a32c3ce613546823",
-			"revisionTime": "2017-06-08T11:21:17Z"
->>>>>>> 55e21138
 		},
 		{
 			"checksumSHA1": "gBaJV0edPnM/2x9+IZSlvcPek6U=",
 			"path": "github.com/denverdino/aliyungo/rds",
-<<<<<<< HEAD
 			"revision": "26fc5b6bc65ad88fd7b7833ccd34876f19312c70",
 			"revisionTime": "2017-07-18T05:06:14Z"
-=======
-			"revision": "73993c947fce39df44240a17a32c3ce613546823",
-			"revisionTime": "2017-06-08T11:21:17Z"
->>>>>>> 55e21138
 		},
 		{
 			"checksumSHA1": "pQHH9wpyS0e4wpW0erxe3D7OILM=",
 			"path": "github.com/denverdino/aliyungo/slb",
-<<<<<<< HEAD
 			"revision": "26fc5b6bc65ad88fd7b7833ccd34876f19312c70",
 			"revisionTime": "2017-07-18T05:06:14Z"
-=======
-			"revision": "73993c947fce39df44240a17a32c3ce613546823",
-			"revisionTime": "2017-06-08T11:21:17Z"
->>>>>>> 55e21138
 		},
 		{
 			"checksumSHA1": "piZlmhWPLGxYkXLysTrjcXllO4c=",
 			"path": "github.com/denverdino/aliyungo/util",
-<<<<<<< HEAD
 			"revision": "26fc5b6bc65ad88fd7b7833ccd34876f19312c70",
 			"revisionTime": "2017-07-18T05:06:14Z"
-=======
-			"revision": "73993c947fce39df44240a17a32c3ce613546823",
-			"revisionTime": "2017-06-08T11:21:17Z"
->>>>>>> 55e21138
 		},
 		{
 			"checksumSHA1": "BCv50o5pDkoSG3vYKOSai1Z8p3w=",
