--- conflicted
+++ resolved
@@ -295,40 +295,24 @@
 		{
 			"checksumSHA1": "9bZS3sdYQuY8j2Fxi9sEoQl2ibQ=",
 			"path": "github.com/denverdino/aliyungo/cdn",
-<<<<<<< HEAD
-			"revision": "e4c87df5b13aa9db2324c9951839a2bb03e5af62",
-			"revisionTime": "2018-02-28T16:30:42Z"
-=======
-			"revision": "e620e419476c1228309339cd73dd998f7713bb7e",
-			"revisionTime": "2018-02-27T09:51:20Z"
->>>>>>> 7e1797d5
+			"revision": "e4c87df5b13aa9db2324c9951839a2bb03e5af62",
+			"revisionTime": "2018-02-28T16:30:42Z"
 		},
 		{
 			"checksumSHA1": "6ffpyq4H1npbcC9q6oRIcbsAO7c=",
 			"path": "github.com/denverdino/aliyungo/common",
-<<<<<<< HEAD
-			"revision": "e4c87df5b13aa9db2324c9951839a2bb03e5af62",
-			"revisionTime": "2018-02-28T16:30:42Z"
-=======
-			"revision": "e620e419476c1228309339cd73dd998f7713bb7e",
-			"revisionTime": "2018-02-27T09:51:20Z"
->>>>>>> 7e1797d5
+			"revision": "e4c87df5b13aa9db2324c9951839a2bb03e5af62",
+			"revisionTime": "2018-02-28T16:30:42Z"
 		},
 		{
 			"checksumSHA1": "JgK7hgdP+yfsRin1lbz0LjBVtic=",
 			"path": "github.com/denverdino/aliyungo/cs",
-<<<<<<< HEAD
-			"revision": "e4c87df5b13aa9db2324c9951839a2bb03e5af62",
-			"revisionTime": "2018-02-28T16:30:42Z"
-=======
-			"revision": "e620e419476c1228309339cd73dd998f7713bb7e",
-			"revisionTime": "2018-02-27T09:51:20Z"
->>>>>>> 7e1797d5
+			"revision": "e4c87df5b13aa9db2324c9951839a2bb03e5af62",
+			"revisionTime": "2018-02-28T16:30:42Z"
 		},
 		{
 			"checksumSHA1": "0y6d3UiB8JckT3YTeXjMbLkSibg=",
 			"path": "github.com/denverdino/aliyungo/dns",
-<<<<<<< HEAD
 			"revision": "e4c87df5b13aa9db2324c9951839a2bb03e5af62",
 			"revisionTime": "2018-02-28T16:30:42Z"
 		},
@@ -337,93 +321,48 @@
 			"path": "github.com/denverdino/aliyungo/ecs",
 			"revision": "e4c87df5b13aa9db2324c9951839a2bb03e5af62",
 			"revisionTime": "2018-02-28T16:30:42Z"
-=======
-			"revision": "e620e419476c1228309339cd73dd998f7713bb7e",
-			"revisionTime": "2018-02-27T09:51:20Z"
-		},
-		{
-			"checksumSHA1": "FPtfZ3iIPiT6+S7taYB5d9mJVPc=",
-			"path": "github.com/denverdino/aliyungo/ecs",
-			"revision": "e620e419476c1228309339cd73dd998f7713bb7e",
-			"revisionTime": "2018-02-27T09:51:20Z"
->>>>>>> 7e1797d5
 		},
 		{
 			"checksumSHA1": "VOqJAC5GCE7xGdb1PWrYHkiH62Q=",
 			"path": "github.com/denverdino/aliyungo/ess",
-<<<<<<< HEAD
-			"revision": "e4c87df5b13aa9db2324c9951839a2bb03e5af62",
-			"revisionTime": "2018-02-28T16:30:42Z"
-=======
-			"revision": "e620e419476c1228309339cd73dd998f7713bb7e",
-			"revisionTime": "2018-02-27T09:51:20Z"
->>>>>>> 7e1797d5
+			"revision": "e4c87df5b13aa9db2324c9951839a2bb03e5af62",
+			"revisionTime": "2018-02-28T16:30:42Z"
 		},
 		{
 			"checksumSHA1": "rj3YU+oc3pVDG9Rd1zzHtMWsIJg=",
 			"path": "github.com/denverdino/aliyungo/kms",
-<<<<<<< HEAD
-			"revision": "e4c87df5b13aa9db2324c9951839a2bb03e5af62",
-			"revisionTime": "2018-02-28T16:30:42Z"
-=======
-			"revision": "e620e419476c1228309339cd73dd998f7713bb7e",
-			"revisionTime": "2018-02-27T09:51:20Z"
->>>>>>> 7e1797d5
+			"revision": "e4c87df5b13aa9db2324c9951839a2bb03e5af62",
+			"revisionTime": "2018-02-28T16:30:42Z"
 		},
 		{
 			"checksumSHA1": "CPuR3s7LzQkT57Z20zMHXQM2MYQ=",
 			"path": "github.com/denverdino/aliyungo/location",
-<<<<<<< HEAD
-			"revision": "e4c87df5b13aa9db2324c9951839a2bb03e5af62",
-			"revisionTime": "2018-02-28T16:30:42Z"
-=======
-			"revision": "e620e419476c1228309339cd73dd998f7713bb7e",
-			"revisionTime": "2018-02-27T09:51:20Z"
->>>>>>> 7e1797d5
+			"revision": "e4c87df5b13aa9db2324c9951839a2bb03e5af62",
+			"revisionTime": "2018-02-28T16:30:42Z"
 		},
 		{
 			"checksumSHA1": "mkaQUrh01nWescV/Ek7Yv/WwX9Q=",
 			"path": "github.com/denverdino/aliyungo/ram",
-<<<<<<< HEAD
-			"revision": "e4c87df5b13aa9db2324c9951839a2bb03e5af62",
-			"revisionTime": "2018-02-28T16:30:42Z"
-=======
-			"revision": "e620e419476c1228309339cd73dd998f7713bb7e",
-			"revisionTime": "2018-02-27T09:51:20Z"
->>>>>>> 7e1797d5
+			"revision": "e4c87df5b13aa9db2324c9951839a2bb03e5af62",
+			"revisionTime": "2018-02-28T16:30:42Z"
 		},
 		{
 			"checksumSHA1": "BZOpoyXwLnP+JHjR1lhSe8LahEk=",
 			"path": "github.com/denverdino/aliyungo/rds",
-<<<<<<< HEAD
-			"revision": "e4c87df5b13aa9db2324c9951839a2bb03e5af62",
-			"revisionTime": "2018-02-28T16:30:42Z"
-=======
-			"revision": "e620e419476c1228309339cd73dd998f7713bb7e",
-			"revisionTime": "2018-02-27T09:51:20Z"
->>>>>>> 7e1797d5
+			"revision": "e4c87df5b13aa9db2324c9951839a2bb03e5af62",
+			"revisionTime": "2018-02-28T16:30:42Z"
 		},
 		{
 			"checksumSHA1": "tz60kzMq3ub8Q/KbiHXwWxn4QO8=",
 			"path": "github.com/denverdino/aliyungo/slb",
-<<<<<<< HEAD
-			"revision": "e4c87df5b13aa9db2324c9951839a2bb03e5af62",
-			"revisionTime": "2018-02-28T16:30:42Z"
-=======
-			"revision": "e620e419476c1228309339cd73dd998f7713bb7e",
-			"revisionTime": "2018-02-27T09:51:20Z"
->>>>>>> 7e1797d5
+			"revision": "e4c87df5b13aa9db2324c9951839a2bb03e5af62",
+			"revisionTime": "2018-02-28T16:30:42Z"
 		},
 		{
 			"checksumSHA1": "ZSpVJldK4F8joh8pOryB5SaSn8s=",
 			"path": "github.com/denverdino/aliyungo/util",
-<<<<<<< HEAD
-			"revision": "e4c87df5b13aa9db2324c9951839a2bb03e5af62",
-			"revisionTime": "2018-02-28T16:30:42Z"
-=======
-			"revision": "e620e419476c1228309339cd73dd998f7713bb7e",
-			"revisionTime": "2018-02-27T09:51:20Z"
->>>>>>> 7e1797d5
+			"revision": "e4c87df5b13aa9db2324c9951839a2bb03e5af62",
+			"revisionTime": "2018-02-28T16:30:42Z"
 		},
 		{
 			"checksumSHA1": "BCv50o5pDkoSG3vYKOSai1Z8p3w=",
