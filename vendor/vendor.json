{
	"comment": "",
	"ignore": "appengine test github.com/hashicorp/nomad/ github.com/hashicorp/terraform/backend",
	"package": [
		{
			"checksumSHA1": "LmrJVY02VgjamrpC9vOKFDk3qvs=",
			"path": "github.com/aliyun/aliyun-oss-go-sdk/oss",
			"revision": "238969d88b7eabd7102466f4097dd776cb8bba34",
			"revisionTime": "2017-06-08T09:31:28Z"
		},
		{
			"checksumSHA1": "FIL83loX9V9APvGQIjJpbxq53F0=",
			"path": "github.com/apparentlymart/go-cidr/cidr",
			"revision": "7e4b007599d4e2076d9a81be723b3912852dda2c",
			"revisionTime": "2017-04-18T07:21:50Z"
		},
		{
			"checksumSHA1": "fFU9OeM0pKWGL3D+Fa3PmHSjjLg=",
			"path": "github.com/aws/aws-sdk-go/aws",
			"revision": "be4fa13e47938e4801fada8c8ca3d1867ad3dcb3",
			"revisionTime": "2017-06-02T18:54:01Z",
			"version": "v1.8.34",
			"versionExact": "v1.8.34"
		},
		{
			"checksumSHA1": "Y9W+4GimK4Fuxq+vyIskVYFRnX4=",
			"path": "github.com/aws/aws-sdk-go/aws/awserr",
			"revision": "be4fa13e47938e4801fada8c8ca3d1867ad3dcb3",
			"revisionTime": "2017-06-02T18:54:01Z",
			"version": "v1.8.34",
			"versionExact": "v1.8.34"
		},
		{
			"checksumSHA1": "yyYr41HZ1Aq0hWc3J5ijXwYEcac=",
			"path": "github.com/aws/aws-sdk-go/aws/awsutil",
			"revision": "be4fa13e47938e4801fada8c8ca3d1867ad3dcb3",
			"revisionTime": "2017-06-02T18:54:01Z",
			"version": "v1.8.34",
			"versionExact": "v1.8.34"
		},
		{
			"checksumSHA1": "gcA6wFbLBJLLO/6g+AH9QoQQX1U=",
			"path": "github.com/aws/aws-sdk-go/aws/client",
			"revision": "be4fa13e47938e4801fada8c8ca3d1867ad3dcb3",
			"revisionTime": "2017-06-02T18:54:01Z",
			"version": "v1.8.34",
			"versionExact": "v1.8.34"
		},
		{
			"checksumSHA1": "ieAJ+Cvp/PKv1LpUEnUXpc3OI6E=",
			"path": "github.com/aws/aws-sdk-go/aws/client/metadata",
			"revision": "be4fa13e47938e4801fada8c8ca3d1867ad3dcb3",
			"revisionTime": "2017-06-02T18:54:01Z",
			"version": "v1.8.34",
			"versionExact": "v1.8.34"
		},
		{
			"checksumSHA1": "7/8j/q0TWtOgXyvEcv4B2Dhl00o=",
			"path": "github.com/aws/aws-sdk-go/aws/corehandlers",
			"revision": "be4fa13e47938e4801fada8c8ca3d1867ad3dcb3",
			"revisionTime": "2017-06-02T18:54:01Z",
			"version": "v1.8.34",
			"versionExact": "v1.8.34"
		},
		{
			"checksumSHA1": "Y+cPwQL0dZMyqp3wI+KJWmA9KQ8=",
			"path": "github.com/aws/aws-sdk-go/aws/credentials",
			"revision": "be4fa13e47938e4801fada8c8ca3d1867ad3dcb3",
			"revisionTime": "2017-06-02T18:54:01Z",
			"version": "v1.8.34",
			"versionExact": "v1.8.34"
		},
		{
			"checksumSHA1": "u3GOAJLmdvbuNUeUEcZSEAOeL/0=",
			"path": "github.com/aws/aws-sdk-go/aws/credentials/ec2rolecreds",
			"revision": "be4fa13e47938e4801fada8c8ca3d1867ad3dcb3",
			"revisionTime": "2017-06-02T18:54:01Z",
			"version": "v1.8.34",
			"versionExact": "v1.8.34"
		},
		{
			"checksumSHA1": "NUJUTWlc1sV8b7WjfiYc4JZbXl0=",
			"path": "github.com/aws/aws-sdk-go/aws/credentials/endpointcreds",
			"revision": "be4fa13e47938e4801fada8c8ca3d1867ad3dcb3",
			"revisionTime": "2017-06-02T18:54:01Z",
			"version": "v1.8.34",
			"versionExact": "v1.8.34"
		},
		{
			"checksumSHA1": "JEYqmF83O5n5bHkupAzA6STm0no=",
			"path": "github.com/aws/aws-sdk-go/aws/credentials/stscreds",
			"revision": "be4fa13e47938e4801fada8c8ca3d1867ad3dcb3",
			"revisionTime": "2017-06-02T18:54:01Z",
			"version": "v1.8.34",
			"versionExact": "v1.8.34"
		},
		{
			"checksumSHA1": "ZdtYh3ZHSgP/WEIaqwJHTEhpkbs=",
			"path": "github.com/aws/aws-sdk-go/aws/defaults",
			"revision": "be4fa13e47938e4801fada8c8ca3d1867ad3dcb3",
			"revisionTime": "2017-06-02T18:54:01Z",
			"version": "v1.8.34",
			"versionExact": "v1.8.34"
		},
		{
			"checksumSHA1": "/EXbk/z2TWjWc1Hvb4QYs3Wmhb8=",
			"path": "github.com/aws/aws-sdk-go/aws/ec2metadata",
			"revision": "be4fa13e47938e4801fada8c8ca3d1867ad3dcb3",
			"revisionTime": "2017-06-02T18:54:01Z",
			"version": "v1.8.34",
			"versionExact": "v1.8.34"
		},
		{
			"checksumSHA1": "vaHB7ND2ZMMwBwrdT0KJUKT1VaM=",
			"path": "github.com/aws/aws-sdk-go/aws/endpoints",
			"revision": "be4fa13e47938e4801fada8c8ca3d1867ad3dcb3",
			"revisionTime": "2017-06-02T18:54:01Z",
			"version": "v1.8.34",
			"versionExact": "v1.8.34"
		},
		{
			"checksumSHA1": "Utpqcq3J2hqoaKEsjI7kDF9bUkg=",
			"path": "github.com/aws/aws-sdk-go/aws/request",
			"revision": "be4fa13e47938e4801fada8c8ca3d1867ad3dcb3",
			"revisionTime": "2017-06-02T18:54:01Z",
			"version": "v1.8.34",
			"versionExact": "v1.8.34"
		},
		{
			"checksumSHA1": "Y20DEtMtbfE9qTtmoi2NYV1x7aA=",
			"path": "github.com/aws/aws-sdk-go/aws/session",
			"revision": "be4fa13e47938e4801fada8c8ca3d1867ad3dcb3",
			"revisionTime": "2017-06-02T18:54:01Z",
			"version": "v1.8.34",
			"versionExact": "v1.8.34"
		},
		{
			"checksumSHA1": "SvIsunO8D9MEKbetMENA4WRnyeE=",
			"path": "github.com/aws/aws-sdk-go/aws/signer/v4",
			"revision": "be4fa13e47938e4801fada8c8ca3d1867ad3dcb3",
			"revisionTime": "2017-06-02T18:54:01Z",
			"version": "v1.8.34",
			"versionExact": "v1.8.34"
		},
		{
			"checksumSHA1": "04ypv4x12l4q0TksA1zEVsmgpvw=",
			"path": "github.com/aws/aws-sdk-go/internal/shareddefaults",
			"revision": "be4fa13e47938e4801fada8c8ca3d1867ad3dcb3",
			"revisionTime": "2017-06-02T18:54:01Z",
			"version": "v1.8.34",
			"versionExact": "v1.8.34"
		},
		{
			"checksumSHA1": "wk7EyvDaHwb5qqoOP/4d3cV0708=",
			"path": "github.com/aws/aws-sdk-go/private/protocol",
			"revision": "be4fa13e47938e4801fada8c8ca3d1867ad3dcb3",
			"revisionTime": "2017-06-02T18:54:01Z",
			"version": "v1.8.34",
			"versionExact": "v1.8.34"
		},
		{
			"checksumSHA1": "ZqY5RWavBLWTo6j9xqdyBEaNFRk=",
			"path": "github.com/aws/aws-sdk-go/private/protocol/query",
			"revision": "be4fa13e47938e4801fada8c8ca3d1867ad3dcb3",
			"revisionTime": "2017-06-02T18:54:01Z",
			"version": "v1.8.34",
			"versionExact": "v1.8.34"
		},
		{
			"checksumSHA1": "Drt1JfLMa0DQEZLWrnMlTWaIcC8=",
			"path": "github.com/aws/aws-sdk-go/private/protocol/query/queryutil",
			"revision": "be4fa13e47938e4801fada8c8ca3d1867ad3dcb3",
			"revisionTime": "2017-06-02T18:54:01Z",
			"version": "v1.8.34",
			"versionExact": "v1.8.34"
		},
		{
			"checksumSHA1": "VCTh+dEaqqhog5ncy/WTt9+/gFM=",
			"path": "github.com/aws/aws-sdk-go/private/protocol/rest",
			"revision": "be4fa13e47938e4801fada8c8ca3d1867ad3dcb3",
			"revisionTime": "2017-06-02T18:54:01Z",
			"version": "v1.8.34",
			"versionExact": "v1.8.34"
		},
		{
			"checksumSHA1": "ODo+ko8D6unAxZuN1jGzMcN4QCc=",
			"path": "github.com/aws/aws-sdk-go/private/protocol/restxml",
			"revision": "be4fa13e47938e4801fada8c8ca3d1867ad3dcb3",
			"revisionTime": "2017-06-02T18:54:01Z",
			"version": "v1.8.34",
			"versionExact": "v1.8.34"
		},
		{
			"checksumSHA1": "0qYPUga28aQVkxZgBR3Z86AbGUQ=",
			"path": "github.com/aws/aws-sdk-go/private/protocol/xml/xmlutil",
			"revision": "be4fa13e47938e4801fada8c8ca3d1867ad3dcb3",
			"revisionTime": "2017-06-02T18:54:01Z",
			"version": "v1.8.34",
			"versionExact": "v1.8.34"
		},
		{
			"checksumSHA1": "krqUUMDYRN2ohYcumxZl8BTR5EQ=",
			"path": "github.com/aws/aws-sdk-go/service/s3",
			"revision": "be4fa13e47938e4801fada8c8ca3d1867ad3dcb3",
			"revisionTime": "2017-06-02T18:54:01Z",
			"version": "v1.8.34",
			"versionExact": "v1.8.34"
		},
		{
			"checksumSHA1": "VH5y62f+SDyEIqnTibiPtQ687i8=",
			"path": "github.com/aws/aws-sdk-go/service/sts",
			"revision": "be4fa13e47938e4801fada8c8ca3d1867ad3dcb3",
			"revisionTime": "2017-06-02T18:54:01Z",
			"version": "v1.8.34",
			"versionExact": "v1.8.34"
		},
		{
			"checksumSHA1": "nqw2Qn5xUklssHTubS5HDvEL9L4=",
			"path": "github.com/bgentry/go-netrc/netrc",
			"revision": "9fd32a8b3d3d3f9d43c341bfe098430e07609480",
			"revisionTime": "2014-04-22T17:41:19Z"
		},
		{
			"checksumSHA1": "OT4XN9z5k69e2RsMSpwW74B+yk4=",
			"path": "github.com/blang/semver",
			"revision": "2ee87856327ba09384cabd113bc6b5d174e9ec0f",
			"revisionTime": "2017-07-27T06:48:18Z"
		},
		{
			"checksumSHA1": "dvabztWVQX8f6oMLRyv4dLH+TGY=",
			"path": "github.com/davecgh/go-spew/spew",
			"revision": "346938d642f2ec3594ed81d874461961cd0faa76",
			"revisionTime": "2016-10-29T20:57:26Z"
		},
		{
			"checksumSHA1": "b2m7aICkBOz9JqmnX2kdDN4wgjI=",
			"path": "github.com/denverdino/aliyungo/common",
<<<<<<< HEAD
			"revision": "f6cab0c35083495bd138281f0b9ca40ae2f15e19",
			"revisionTime": "2017-06-29T05:38:52Z"
		},
		{
			"checksumSHA1": "wmidXe8VOOjR9oY68Sw5e9HF9SI=",
			"path": "github.com/denverdino/aliyungo/ecs",
			"revision": "f6cab0c35083495bd138281f0b9ca40ae2f15e19",
			"revisionTime": "2017-06-29T05:38:52Z"
=======
			"revision": "fe3c5e111942dcf748b0e195657c758f1e6a96f8",
			"revisionTime": "2017-08-08T09:43:50Z"
		},
		{
			"checksumSHA1": "5UYxIc/DZ5g0SM7qwXskoyNOc78=",
			"path": "github.com/denverdino/aliyungo/ecs",
			"revision": "fe3c5e111942dcf748b0e195657c758f1e6a96f8",
			"revisionTime": "2017-08-08T09:43:50Z"
>>>>>>> ed8a30a5
		},
		{
			"checksumSHA1": "BgIs8qwCMRM8xL6oLeo2Ki1QwBc=",
			"path": "github.com/denverdino/aliyungo/ess",
<<<<<<< HEAD
			"revision": "f6cab0c35083495bd138281f0b9ca40ae2f15e19",
			"revisionTime": "2017-06-29T05:38:52Z"
		},
		{
			"checksumSHA1": "CPuR3s7LzQkT57Z20zMHXQM2MYQ=",
			"path": "github.com/denverdino/aliyungo/location",
			"revision": "f6cab0c35083495bd138281f0b9ca40ae2f15e19",
			"revisionTime": "2017-06-29T05:38:52Z"
		},
		{
			"checksumSHA1": "LF1DVMsgUrhHTZCjkPnr9oeGkiw=",
			"path": "github.com/denverdino/aliyungo/rds",
			"revision": "f6cab0c35083495bd138281f0b9ca40ae2f15e19",
			"revisionTime": "2017-06-29T05:38:52Z"
		},
		{
			"checksumSHA1": "P1FqSDYIp6c7cukVhjWeA+l2T4w=",
			"path": "github.com/denverdino/aliyungo/slb",
			"revision": "f6cab0c35083495bd138281f0b9ca40ae2f15e19",
			"revisionTime": "2017-06-29T05:38:52Z"
=======
			"revision": "fe3c5e111942dcf748b0e195657c758f1e6a96f8",
			"revisionTime": "2017-08-08T09:43:50Z"
		},
		{
			"checksumSHA1": "WY9RR7Q7qjDIEqcyRmL7VfrP9fw=",
			"path": "github.com/denverdino/aliyungo/rds",
			"revision": "fe3c5e111942dcf748b0e195657c758f1e6a96f8",
			"revisionTime": "2017-08-08T09:43:50Z"
		},
		{
			"checksumSHA1": "pQHH9wpyS0e4wpW0erxe3D7OILM=",
			"path": "github.com/denverdino/aliyungo/slb",
			"revision": "fe3c5e111942dcf748b0e195657c758f1e6a96f8",
			"revisionTime": "2017-08-08T09:43:50Z"
>>>>>>> ed8a30a5
		},
		{
			"checksumSHA1": "piZlmhWPLGxYkXLysTrjcXllO4c=",
			"path": "github.com/denverdino/aliyungo/util",
<<<<<<< HEAD
			"revision": "f6cab0c35083495bd138281f0b9ca40ae2f15e19",
			"revisionTime": "2017-06-29T05:38:52Z"
=======
			"revision": "fe3c5e111942dcf748b0e195657c758f1e6a96f8",
			"revisionTime": "2017-08-08T09:43:50Z"
>>>>>>> ed8a30a5
		},
		{
			"checksumSHA1": "BCv50o5pDkoSG3vYKOSai1Z8p3w=",
			"path": "github.com/fsouza/go-dockerclient",
			"revision": "1d4f4ae73768d3ca16a6fb964694f58dc5eba601",
			"revisionTime": "2016-04-27T17:25:47Z",
			"tree": true
		},
		{
			"checksumSHA1": "1K+xrZ1PBez190iGt5OnMtGdih4=",
			"comment": "v1.8.6",
			"path": "github.com/go-ini/ini",
			"revision": "766e555c68dc8bda90d197ee8946c37519c19409",
			"revisionTime": "2017-01-17T13:00:17Z"
		},
		{
			"checksumSHA1": "cdOCt0Yb+hdErz8NAQqayxPmRsY=",
			"path": "github.com/hashicorp/errwrap",
			"revision": "7554cd9344cec97297fa6649b055a8c98c2a1e55"
		},
		{
			"checksumSHA1": "b8F628srIitj5p7Y130xc9k0QWs=",
			"path": "github.com/hashicorp/go-cleanhttp",
			"revision": "3573b8b52aa7b37b9358d966a898feb387f62437",
			"revisionTime": "2017-02-11T01:34:15Z"
		},
		{
			"checksumSHA1": "nsL2kI426RMuq1jw15e7igFqdIY=",
			"path": "github.com/hashicorp/go-getter",
			"revision": "c3d66e76678dce180a7b452653472f949aedfbcd",
			"revisionTime": "2017-02-07T21:55:32Z"
		},
		{
			"checksumSHA1": "9J+kDr29yDrwsdu2ULzewmqGjpA=",
			"path": "github.com/hashicorp/go-getter/helper/url",
			"revision": "c3d66e76678dce180a7b452653472f949aedfbcd",
			"revisionTime": "2017-02-07T21:55:32Z"
		},
		{
			"checksumSHA1": "lrSl49G23l6NhfilxPM0XFs5rZo=",
			"path": "github.com/hashicorp/go-multierror",
			"revision": "d30f09973e19c1dfcd120b2d9c4f168e68d6b5d5"
		},
		{
			"checksumSHA1": "b0nQutPMJHeUmz4SjpreotAo6Yk=",
			"path": "github.com/hashicorp/go-plugin",
			"revision": "f72692aebca2008343a9deb06ddb4b17f7051c15",
			"revisionTime": "2017-02-17T16:27:05Z"
		},
		{
			"checksumSHA1": "85XUnluYJL7F55ptcwdmN8eSOsk=",
			"path": "github.com/hashicorp/go-uuid",
			"revision": "36289988d83ca270bc07c234c36f364b0dd9c9a7"
		},
		{
			"checksumSHA1": "EcZfls6vcqjasWV/nBlu+C+EFmc=",
			"path": "github.com/hashicorp/go-version",
			"revision": "e96d3840402619007766590ecea8dd7af1292276",
			"revisionTime": "2016-10-31T18:26:05Z"
		},
		{
			"checksumSHA1": "o3XZZdOnSnwQSpYw215QV75ZDeI=",
			"path": "github.com/hashicorp/hcl",
			"revision": "a4b07c25de5ff55ad3b8936cea69a79a3d95a855",
			"revisionTime": "2017-05-04T19:02:34Z"
		},
		{
			"checksumSHA1": "XQmjDva9JCGGkIecOgwtBEMCJhU=",
			"path": "github.com/hashicorp/hcl/hcl/ast",
			"revision": "a4b07c25de5ff55ad3b8936cea69a79a3d95a855",
			"revisionTime": "2017-05-04T19:02:34Z"
		},
		{
			"checksumSHA1": "teokXoyRXEJ0vZHOWBD11l5YFNI=",
			"path": "github.com/hashicorp/hcl/hcl/parser",
			"revision": "a4b07c25de5ff55ad3b8936cea69a79a3d95a855",
			"revisionTime": "2017-05-04T19:02:34Z"
		},
		{
			"checksumSHA1": "z6wdP4mRw4GVjShkNHDaOWkbxS0=",
			"path": "github.com/hashicorp/hcl/hcl/scanner",
			"revision": "a4b07c25de5ff55ad3b8936cea69a79a3d95a855",
			"revisionTime": "2017-05-04T19:02:34Z"
		},
		{
			"checksumSHA1": "oS3SCN9Wd6D8/LG0Yx1fu84a7gI=",
			"path": "github.com/hashicorp/hcl/hcl/strconv",
			"revision": "a4b07c25de5ff55ad3b8936cea69a79a3d95a855",
			"revisionTime": "2017-05-04T19:02:34Z"
		},
		{
			"checksumSHA1": "c6yprzj06ASwCo18TtbbNNBHljA=",
			"path": "github.com/hashicorp/hcl/hcl/token",
			"revision": "a4b07c25de5ff55ad3b8936cea69a79a3d95a855",
			"revisionTime": "2017-05-04T19:02:34Z"
		},
		{
			"checksumSHA1": "PwlfXt7mFS8UYzWxOK5DOq0yxS0=",
			"path": "github.com/hashicorp/hcl/json/parser",
			"revision": "a4b07c25de5ff55ad3b8936cea69a79a3d95a855",
			"revisionTime": "2017-05-04T19:02:34Z"
		},
		{
			"checksumSHA1": "YdvFsNOMSWMLnY6fcliWQa0O5Fw=",
			"path": "github.com/hashicorp/hcl/json/scanner",
			"revision": "a4b07c25de5ff55ad3b8936cea69a79a3d95a855",
			"revisionTime": "2017-05-04T19:02:34Z"
		},
		{
			"checksumSHA1": "fNlXQCQEnb+B3k5UDL/r15xtSJY=",
			"path": "github.com/hashicorp/hcl/json/token",
			"revision": "a4b07c25de5ff55ad3b8936cea69a79a3d95a855",
			"revisionTime": "2017-05-04T19:02:34Z"
		},
		{
			"checksumSHA1": "M09yxoBoCEtG7EcHR8aEWLzMMJc=",
			"path": "github.com/hashicorp/hil",
			"revision": "fac2259da677551de1fb92b844c4d020a38d8468",
			"revisionTime": "2017-05-12T21:33:05Z"
		},
		{
			"checksumSHA1": "0S0KeBcfqVFYBPeZkuJ4fhQ5mCA=",
			"path": "github.com/hashicorp/hil/ast",
			"revision": "fac2259da677551de1fb92b844c4d020a38d8468",
			"revisionTime": "2017-05-12T21:33:05Z"
		},
		{
			"checksumSHA1": "P5PZ3k7SmqWmxgJ8Q0gLzeNpGhE=",
			"path": "github.com/hashicorp/hil/parser",
			"revision": "fac2259da677551de1fb92b844c4d020a38d8468",
			"revisionTime": "2017-05-12T21:33:05Z"
		},
		{
			"checksumSHA1": "DC1k5kOua4oFqmo+JRt0YzfP44o=",
			"path": "github.com/hashicorp/hil/scanner",
			"revision": "fac2259da677551de1fb92b844c4d020a38d8468",
			"revisionTime": "2017-05-12T21:33:05Z"
		},
		{
			"checksumSHA1": "vt+P9D2yWDO3gdvdgCzwqunlhxU=",
			"path": "github.com/hashicorp/logutils",
			"revision": "0dc08b1671f34c4250ce212759ebd880f743d883",
			"revisionTime": "2015-06-09T07:04:31Z"
		},
		{
			"checksumSHA1": "KPrCMDPNcLmO7K6xPcJSl86LwPk=",
			"path": "github.com/hashicorp/terraform/config",
			"revision": "2041053ee9444fa8175a298093b55a89586a1823",
			"revisionTime": "2017-08-02T18:39:14Z",
			"version": "v0.10.0",
			"versionExact": "v0.10.0"
		},
		{
			"checksumSHA1": "uPCJ6seQo9kvoNSfwNWKX9KzVMk=",
			"path": "github.com/hashicorp/terraform/config/module",
			"revision": "2041053ee9444fa8175a298093b55a89586a1823",
			"revisionTime": "2017-08-02T18:39:14Z",
			"version": "v0.10.0",
			"versionExact": "v0.10.0"
		},
		{
			"checksumSHA1": "w+l+UGTmwYNJ+L0p2vTd6+yqjok=",
			"path": "github.com/hashicorp/terraform/dag",
			"revision": "2041053ee9444fa8175a298093b55a89586a1823",
			"revisionTime": "2017-08-02T18:39:14Z",
			"version": "v0.10.0",
			"versionExact": "v0.10.0"
		},
		{
			"checksumSHA1": "P8gNPDuOzmiK4Lz9xG7OBy4Rlm8=",
			"path": "github.com/hashicorp/terraform/flatmap",
			"revision": "2041053ee9444fa8175a298093b55a89586a1823",
			"revisionTime": "2017-08-02T18:39:14Z",
			"version": "v0.10.0",
			"versionExact": "v0.10.0"
		},
		{
			"checksumSHA1": "KPNvqyfFKVrMILCEc4ZIexWJ+Ys=",
			"path": "github.com/hashicorp/terraform/helper/acctest",
			"revision": "41fc408ed0c3d4eb6f9c50cadf627b703833b137",
			"revisionTime": "2017-07-03T21:44:14Z"
		},
		{
			"checksumSHA1": "uT6Q9RdSRAkDjyUgQlJ2XKJRab4=",
			"path": "github.com/hashicorp/terraform/helper/config",
			"revision": "2041053ee9444fa8175a298093b55a89586a1823",
			"revisionTime": "2017-08-02T18:39:14Z",
			"version": "v0.10.0",
			"versionExact": "v0.10.0"
		},
		{
			"checksumSHA1": "Vbo55GDzPgG/L/+W2pcvDhxrPZc=",
			"path": "github.com/hashicorp/terraform/helper/experiment",
			"revision": "2041053ee9444fa8175a298093b55a89586a1823",
			"revisionTime": "2017-08-02T18:39:14Z",
			"version": "v0.10.0",
			"versionExact": "v0.10.0"
		},
		{
			"checksumSHA1": "BmIPKTr0zDutSJdyq7pYXrK1I3E=",
			"path": "github.com/hashicorp/terraform/helper/hashcode",
			"revision": "2041053ee9444fa8175a298093b55a89586a1823",
			"revisionTime": "2017-08-02T18:39:14Z",
			"version": "v0.10.0",
			"versionExact": "v0.10.0"
		},
		{
			"checksumSHA1": "B267stWNQd0/pBTXHfI/tJsxzfc=",
			"path": "github.com/hashicorp/terraform/helper/hilmapstructure",
			"revision": "2041053ee9444fa8175a298093b55a89586a1823",
			"revisionTime": "2017-08-02T18:39:14Z",
			"version": "v0.10.0",
			"versionExact": "v0.10.0"
		},
		{
			"checksumSHA1": "2wJa9F3BGlbe2DNqH5lb5POayRI=",
			"path": "github.com/hashicorp/terraform/helper/logging",
			"revision": "2041053ee9444fa8175a298093b55a89586a1823",
			"revisionTime": "2017-08-02T18:39:14Z",
			"version": "v0.10.0",
			"versionExact": "v0.10.0"
		},
		{
			"checksumSHA1": "twkFd4x71kBnDfrdqO5nhs8dMOY=",
			"path": "github.com/hashicorp/terraform/helper/mutexkv",
			"revision": "2041053ee9444fa8175a298093b55a89586a1823",
			"revisionTime": "2017-08-02T18:39:14Z",
			"version": "v0.10.0",
			"versionExact": "v0.10.0"
		},
		{
			"checksumSHA1": "dhU2woQaSEI2OnbYLdkHxf7/nu8=",
			"path": "github.com/hashicorp/terraform/helper/resource",
			"revision": "2041053ee9444fa8175a298093b55a89586a1823",
			"revisionTime": "2017-08-02T18:39:14Z",
			"version": "v0.10.0",
			"versionExact": "v0.10.0"
		},
		{
			"checksumSHA1": "0smlb90amL15c/6nWtW4DV6Lqh8=",
			"path": "github.com/hashicorp/terraform/helper/schema",
			"revision": "2041053ee9444fa8175a298093b55a89586a1823",
			"revisionTime": "2017-08-02T18:39:14Z",
			"version": "v0.10.0",
			"versionExact": "v0.10.0"
		},
		{
			"checksumSHA1": "1yCGh/Wl4H4ODBBRmIRFcV025b0=",
			"path": "github.com/hashicorp/terraform/helper/shadow",
			"revision": "2041053ee9444fa8175a298093b55a89586a1823",
			"revisionTime": "2017-08-02T18:39:14Z",
			"version": "v0.10.0",
			"versionExact": "v0.10.0"
		},
		{
			"checksumSHA1": "yFWmdS6yEJZpRJzUqd/mULqCYGk=",
			"path": "github.com/hashicorp/terraform/moduledeps",
			"revision": "8b3b678c2fd9d76b194b2f4dc3eb0d1883c95863",
			"revisionTime": "2017-08-08T15:38:46Z"
		},
		{
			"checksumSHA1": "4ODNVUds3lyBf7gV02X1EeYR4GA=",
			"path": "github.com/hashicorp/terraform/plugin",
			"revision": "2041053ee9444fa8175a298093b55a89586a1823",
			"revisionTime": "2017-08-02T18:39:14Z",
			"version": "v0.10.0",
			"versionExact": "v0.10.0"
		},
		{
			"checksumSHA1": "mujz3BDg1X82ynvJncCFUT6/7XI=",
			"path": "github.com/hashicorp/terraform/plugin/discovery",
			"revision": "2041053ee9444fa8175a298093b55a89586a1823",
			"revisionTime": "2017-08-02T18:39:14Z",
			"version": "v0.10.0",
			"versionExact": "v0.10.0"
		},
		{
			"checksumSHA1": "ksfNQjZs/6llziARojABd6iuvdw=",
			"path": "github.com/hashicorp/terraform/terraform",
			"revision": "2041053ee9444fa8175a298093b55a89586a1823",
			"revisionTime": "2017-08-02T18:39:14Z",
			"version": "v0.10.0",
			"versionExact": "v0.10.0"
		},
		{
			"checksumSHA1": "ZhK6IO2XN81Y+3RAjTcVm1Ic7oU=",
			"path": "github.com/hashicorp/yamux",
			"revision": "d1caa6c97c9fc1cc9e83bbe34d0603f9ff0ce8bd",
			"revisionTime": "2016-07-20T23:31:40Z"
		},
		{
			"checksumSHA1": "0ZrwvB6KoGPj2PoDNSEJwxQ6Mog=",
			"comment": "0.2.2-2-gc01cf91",
			"path": "github.com/jmespath/go-jmespath",
			"revision": "bd40a432e4c76585ef6b72d3fd96fb9b6dc7b68d",
			"revisionTime": "2016-08-03T19:07:31Z"
		},
		{
			"checksumSHA1": "guxbLo8KHHBeM0rzou4OTzzpDNs=",
			"path": "github.com/mitchellh/copystructure",
			"revision": "5af94aef99f597e6a9e1f6ac6be6ce0f3c96b49d",
			"revisionTime": "2016-10-13T19:53:42Z"
		},
		{
			"checksumSHA1": "V/quM7+em2ByJbWBLOsEwnY3j/Q=",
			"path": "github.com/mitchellh/go-homedir",
			"revision": "b8bc1bf767474819792c23f32d8286a45736f1c6",
			"revisionTime": "2016-12-03T19:45:07Z"
		},
		{
			"checksumSHA1": "xyoJKalfQwTUN1qzZGQKWYAwl0A=",
			"path": "github.com/mitchellh/hashstructure",
			"revision": "6b17d669fac5e2f71c16658d781ec3fdd3802b69"
		},
		{
			"checksumSHA1": "MlX15lJuV8DYARX5RJY8rqrSEWQ=",
			"path": "github.com/mitchellh/mapstructure",
			"revision": "53818660ed4955e899c0bcafa97299a388bd7c8e",
			"revisionTime": "2017-03-07T20:11:23Z"
		},
		{
			"checksumSHA1": "vBpuqNfSTZcAR/0tP8tNYacySGs=",
			"path": "github.com/mitchellh/reflectwalk",
			"revision": "92573fe8d000a145bfebc03a16bc22b34945867f",
			"revisionTime": "2016-10-03T17:45:16Z"
		},
		{
			"checksumSHA1": "u5s2PZ7fzCOqQX7bVPf9IJ+qNLQ=",
			"path": "github.com/rancher/go-rancher",
			"revision": "ec24b7f12fca9f78fbfcd62a0ea8bce14ade8792",
			"revisionTime": "2017-04-07T04:09:43Z"
		},
		{
			"checksumSHA1": "zmC8/3V4ls53DJlNTKDZwPSC/dA=",
			"path": "github.com/satori/go.uuid",
			"revision": "b061729afc07e77a8aa4fad0a2fd840958f1942a",
			"revisionTime": "2016-09-27T10:08:44Z"
		},
		{
			"checksumSHA1": "vE43s37+4CJ2CDU6TlOUOYE0K9c=",
			"path": "golang.org/x/crypto/bcrypt",
			"revision": "9477e0b78b9ac3d0b03822fd95422e2fe07627cd",
			"revisionTime": "2016-10-31T15:37:30Z"
		},
		{
			"checksumSHA1": "JsJdKXhz87gWenMwBeejTOeNE7k=",
			"path": "golang.org/x/crypto/blowfish",
			"revision": "9477e0b78b9ac3d0b03822fd95422e2fe07627cd",
			"revisionTime": "2016-10-31T15:37:30Z"
		},
		{
<<<<<<< HEAD
			"checksumSHA1": "sFH/xPPl/UZgLj+ypPNPlT+2Sx0=",
			"path": "golang.org/x/crypto/curve25519",
			"revision": "69be088f860613049aa58c65154d1b1d32bbdf90",
			"revisionTime": "2017-05-26T18:37:39Z"
		},
		{
			"checksumSHA1": "i3dNaI+oCYeDGIsNj7LwecTsIAs=",
			"path": "golang.org/x/crypto/ed25519",
			"revision": "69be088f860613049aa58c65154d1b1d32bbdf90",
			"revisionTime": "2017-05-26T18:37:39Z"
		},
		{
			"checksumSHA1": "LXFcVx8I587SnWmKycSDEq9yvK8=",
			"path": "golang.org/x/crypto/ed25519/internal/edwards25519",
			"revision": "69be088f860613049aa58c65154d1b1d32bbdf90",
			"revisionTime": "2017-05-26T18:37:39Z"
		},
		{
			"checksumSHA1": "RclWhAjKAvDg2tHsuqVYC7E7otE=",
			"path": "golang.org/x/crypto/ssh",
			"revision": "69be088f860613049aa58c65154d1b1d32bbdf90",
			"revisionTime": "2017-05-26T18:37:39Z"
=======
			"checksumSHA1": "TT1rac6kpQp2vz24m5yDGUNQ/QQ=",
			"path": "golang.org/x/crypto/cast5",
			"revision": "b176d7def5d71bdd214203491f89843ed217f420",
			"revisionTime": "2017-07-23T04:49:35Z"
		},
		{
			"checksumSHA1": "IIhFTrLlmlc6lEFSitqi4aw2lw0=",
			"path": "golang.org/x/crypto/openpgp",
			"revision": "b176d7def5d71bdd214203491f89843ed217f420",
			"revisionTime": "2017-07-23T04:49:35Z"
		},
		{
			"checksumSHA1": "olOKkhrdkYQHZ0lf1orrFQPQrv4=",
			"path": "golang.org/x/crypto/openpgp/armor",
			"revision": "b176d7def5d71bdd214203491f89843ed217f420",
			"revisionTime": "2017-07-23T04:49:35Z"
		},
		{
			"checksumSHA1": "eo/KtdjieJQXH7Qy+faXFcF70ME=",
			"path": "golang.org/x/crypto/openpgp/elgamal",
			"revision": "b176d7def5d71bdd214203491f89843ed217f420",
			"revisionTime": "2017-07-23T04:49:35Z"
		},
		{
			"checksumSHA1": "rlxVSaGgqdAgwblsErxTxIfuGfg=",
			"path": "golang.org/x/crypto/openpgp/errors",
			"revision": "b176d7def5d71bdd214203491f89843ed217f420",
			"revisionTime": "2017-07-23T04:49:35Z"
		},
		{
			"checksumSHA1": "Pq88+Dgh04UdXWZN6P+bLgYnbRc=",
			"path": "golang.org/x/crypto/openpgp/packet",
			"revision": "b176d7def5d71bdd214203491f89843ed217f420",
			"revisionTime": "2017-07-23T04:49:35Z"
		},
		{
			"checksumSHA1": "s2qT4UwvzBSkzXuiuMkowif1Olw=",
			"path": "golang.org/x/crypto/openpgp/s2k",
			"revision": "b176d7def5d71bdd214203491f89843ed217f420",
			"revisionTime": "2017-07-23T04:49:35Z"
		},
		{
			"checksumSHA1": "vqc3a+oTUGX8PmD0TS+qQ7gmN8I=",
			"path": "golang.org/x/net/html",
			"revision": "1c05540f6879653db88113bc4a2b70aec4bd491f",
			"revisionTime": "2017-08-04T00:04:37Z"
		},
		{
			"checksumSHA1": "z79z5msRzgU48FCZxSuxfU8b4rs=",
			"path": "golang.org/x/net/html/atom",
			"revision": "1c05540f6879653db88113bc4a2b70aec4bd491f",
			"revisionTime": "2017-08-04T00:04:37Z"
>>>>>>> ed8a30a5
		},
		{
			"checksumSHA1": "wICWAGQfZcHD2y0dHesz9R2YSiw=",
			"path": "k8s.io/kubernetes/pkg/apimachinery",
			"revision": "b0b7a323cc5a4a2019b2e9520c21c7830b7f708e",
			"revisionTime": "2017-04-03T20:32:25Z",
			"version": "v1.6.1",
			"versionExact": "v1.6.1"
		}
	],
	"rootPath": "github.com/terraform-providers/terraform-provider-alicloud"
}<|MERGE_RESOLUTION|>--- conflicted
+++ resolved
@@ -1,12 +1,12 @@
 {
 	"comment": "",
-	"ignore": "appengine test github.com/hashicorp/nomad/ github.com/hashicorp/terraform/backend",
+	"ignore": "appengine test github.com/hashicorp/nomad/",
 	"package": [
 		{
-			"checksumSHA1": "LmrJVY02VgjamrpC9vOKFDk3qvs=",
+			"checksumSHA1": "XEumArXnaOGE/EYRLodUKG9YJ0I=",
 			"path": "github.com/aliyun/aliyun-oss-go-sdk/oss",
-			"revision": "238969d88b7eabd7102466f4097dd776cb8bba34",
-			"revisionTime": "2017-06-08T09:31:28Z"
+			"revision": "2d4691ac1af4fa0197178f31d8f9ca23798aa8e3",
+			"revisionTime": "2017-08-04T10:08:26Z"
 		},
 		{
 			"checksumSHA1": "FIL83loX9V9APvGQIjJpbxq53F0=",
@@ -235,77 +235,44 @@
 		{
 			"checksumSHA1": "b2m7aICkBOz9JqmnX2kdDN4wgjI=",
 			"path": "github.com/denverdino/aliyungo/common",
-<<<<<<< HEAD
-			"revision": "f6cab0c35083495bd138281f0b9ca40ae2f15e19",
-			"revisionTime": "2017-06-29T05:38:52Z"
-		},
-		{
-			"checksumSHA1": "wmidXe8VOOjR9oY68Sw5e9HF9SI=",
+			"revision": "502426b9d74ec6879e291f8ce56c040595695c4d",
+			"revisionTime": "2017-08-15T03:28:57Z"
+		},
+		{
+			"checksumSHA1": "Pcc38l0JuDlo6338k76SevxdwwY=",
 			"path": "github.com/denverdino/aliyungo/ecs",
-			"revision": "f6cab0c35083495bd138281f0b9ca40ae2f15e19",
-			"revisionTime": "2017-06-29T05:38:52Z"
-=======
-			"revision": "fe3c5e111942dcf748b0e195657c758f1e6a96f8",
-			"revisionTime": "2017-08-08T09:43:50Z"
-		},
-		{
-			"checksumSHA1": "5UYxIc/DZ5g0SM7qwXskoyNOc78=",
-			"path": "github.com/denverdino/aliyungo/ecs",
-			"revision": "fe3c5e111942dcf748b0e195657c758f1e6a96f8",
-			"revisionTime": "2017-08-08T09:43:50Z"
->>>>>>> ed8a30a5
+			"revision": "502426b9d74ec6879e291f8ce56c040595695c4d",
+			"revisionTime": "2017-08-15T03:28:57Z"
 		},
 		{
 			"checksumSHA1": "BgIs8qwCMRM8xL6oLeo2Ki1QwBc=",
 			"path": "github.com/denverdino/aliyungo/ess",
-<<<<<<< HEAD
-			"revision": "f6cab0c35083495bd138281f0b9ca40ae2f15e19",
-			"revisionTime": "2017-06-29T05:38:52Z"
+			"revision": "502426b9d74ec6879e291f8ce56c040595695c4d",
+			"revisionTime": "2017-08-15T03:28:57Z"
 		},
 		{
 			"checksumSHA1": "CPuR3s7LzQkT57Z20zMHXQM2MYQ=",
 			"path": "github.com/denverdino/aliyungo/location",
-			"revision": "f6cab0c35083495bd138281f0b9ca40ae2f15e19",
-			"revisionTime": "2017-06-29T05:38:52Z"
-		},
-		{
-			"checksumSHA1": "LF1DVMsgUrhHTZCjkPnr9oeGkiw=",
-			"path": "github.com/denverdino/aliyungo/rds",
-			"revision": "f6cab0c35083495bd138281f0b9ca40ae2f15e19",
-			"revisionTime": "2017-06-29T05:38:52Z"
-		},
-		{
-			"checksumSHA1": "P1FqSDYIp6c7cukVhjWeA+l2T4w=",
-			"path": "github.com/denverdino/aliyungo/slb",
-			"revision": "f6cab0c35083495bd138281f0b9ca40ae2f15e19",
-			"revisionTime": "2017-06-29T05:38:52Z"
-=======
-			"revision": "fe3c5e111942dcf748b0e195657c758f1e6a96f8",
-			"revisionTime": "2017-08-08T09:43:50Z"
+			"revision": "502426b9d74ec6879e291f8ce56c040595695c4d",
+			"revisionTime": "2017-08-15T03:28:57Z"
 		},
 		{
 			"checksumSHA1": "WY9RR7Q7qjDIEqcyRmL7VfrP9fw=",
 			"path": "github.com/denverdino/aliyungo/rds",
-			"revision": "fe3c5e111942dcf748b0e195657c758f1e6a96f8",
-			"revisionTime": "2017-08-08T09:43:50Z"
+			"revision": "502426b9d74ec6879e291f8ce56c040595695c4d",
+			"revisionTime": "2017-08-15T03:28:57Z"
 		},
 		{
 			"checksumSHA1": "pQHH9wpyS0e4wpW0erxe3D7OILM=",
 			"path": "github.com/denverdino/aliyungo/slb",
-			"revision": "fe3c5e111942dcf748b0e195657c758f1e6a96f8",
-			"revisionTime": "2017-08-08T09:43:50Z"
->>>>>>> ed8a30a5
+			"revision": "502426b9d74ec6879e291f8ce56c040595695c4d",
+			"revisionTime": "2017-08-15T03:28:57Z"
 		},
 		{
 			"checksumSHA1": "piZlmhWPLGxYkXLysTrjcXllO4c=",
 			"path": "github.com/denverdino/aliyungo/util",
-<<<<<<< HEAD
-			"revision": "f6cab0c35083495bd138281f0b9ca40ae2f15e19",
-			"revisionTime": "2017-06-29T05:38:52Z"
-=======
-			"revision": "fe3c5e111942dcf748b0e195657c758f1e6a96f8",
-			"revisionTime": "2017-08-08T09:43:50Z"
->>>>>>> ed8a30a5
+			"revision": "502426b9d74ec6879e291f8ce56c040595695c4d",
+			"revisionTime": "2017-08-15T03:28:57Z"
 		},
 		{
 			"checksumSHA1": "BCv50o5pDkoSG3vYKOSai1Z8p3w=",
@@ -483,12 +450,6 @@
 			"versionExact": "v0.10.0"
 		},
 		{
-			"checksumSHA1": "KPNvqyfFKVrMILCEc4ZIexWJ+Ys=",
-			"path": "github.com/hashicorp/terraform/helper/acctest",
-			"revision": "41fc408ed0c3d4eb6f9c50cadf627b703833b137",
-			"revisionTime": "2017-07-03T21:44:14Z"
-		},
-		{
 			"checksumSHA1": "uT6Q9RdSRAkDjyUgQlJ2XKJRab4=",
 			"path": "github.com/hashicorp/terraform/helper/config",
 			"revision": "2041053ee9444fa8175a298093b55a89586a1823",
@@ -657,30 +618,6 @@
 			"revisionTime": "2016-10-31T15:37:30Z"
 		},
 		{
-<<<<<<< HEAD
-			"checksumSHA1": "sFH/xPPl/UZgLj+ypPNPlT+2Sx0=",
-			"path": "golang.org/x/crypto/curve25519",
-			"revision": "69be088f860613049aa58c65154d1b1d32bbdf90",
-			"revisionTime": "2017-05-26T18:37:39Z"
-		},
-		{
-			"checksumSHA1": "i3dNaI+oCYeDGIsNj7LwecTsIAs=",
-			"path": "golang.org/x/crypto/ed25519",
-			"revision": "69be088f860613049aa58c65154d1b1d32bbdf90",
-			"revisionTime": "2017-05-26T18:37:39Z"
-		},
-		{
-			"checksumSHA1": "LXFcVx8I587SnWmKycSDEq9yvK8=",
-			"path": "golang.org/x/crypto/ed25519/internal/edwards25519",
-			"revision": "69be088f860613049aa58c65154d1b1d32bbdf90",
-			"revisionTime": "2017-05-26T18:37:39Z"
-		},
-		{
-			"checksumSHA1": "RclWhAjKAvDg2tHsuqVYC7E7otE=",
-			"path": "golang.org/x/crypto/ssh",
-			"revision": "69be088f860613049aa58c65154d1b1d32bbdf90",
-			"revisionTime": "2017-05-26T18:37:39Z"
-=======
 			"checksumSHA1": "TT1rac6kpQp2vz24m5yDGUNQ/QQ=",
 			"path": "golang.org/x/crypto/cast5",
 			"revision": "b176d7def5d71bdd214203491f89843ed217f420",
@@ -733,7 +670,6 @@
 			"path": "golang.org/x/net/html/atom",
 			"revision": "1c05540f6879653db88113bc4a2b70aec4bd491f",
 			"revisionTime": "2017-08-04T00:04:37Z"
->>>>>>> ed8a30a5
 		},
 		{
 			"checksumSHA1": "wICWAGQfZcHD2y0dHesz9R2YSiw=",
