package alicloud

import (
	"fmt"
	"log"
	"strings"
	"time"

	"github.com/denverdino/aliyungo/common"
	"github.com/denverdino/aliyungo/ecs"
	"github.com/hashicorp/terraform/helper/resource"
	"github.com/hashicorp/terraform/helper/schema"
)

func resourceAliyunNatGateway() *schema.Resource {
	return &schema.Resource{
		Create: resourceAliyunNatGatewayCreate,
		Read:   resourceAliyunNatGatewayRead,
		Update: resourceAliyunNatGatewayUpdate,
		Delete: resourceAliyunNatGatewayDelete,
		Importer: &schema.ResourceImporter{
			State: schema.ImportStatePassthrough,
		},

		Schema: map[string]*schema.Schema{
			"vpc_id": &schema.Schema{
				Type:     schema.TypeString,
				Required: true,
				ForceNew: true,
			},
			"spec": &schema.Schema{
				Type:       schema.TypeString,
				Optional:   true,
				Deprecated: "Field 'spec' has been deprecated from provider version 1.7.1, and new field 'specification' can replace it.",
			},
			"specification": &schema.Schema{
				Type:         schema.TypeString,
				Optional:     true,
				ValidateFunc: validateNatGatewaySpec,
				Default:      ecs.NatGatewaySmallSpec,
			},
			"name": &schema.Schema{
				Type:     schema.TypeString,
				Optional: true,
				Computed: true,
			},
			"description": &schema.Schema{
				Type:     schema.TypeString,
				Optional: true,
			},

			"bandwidth_package_ids": &schema.Schema{
				Type:     schema.TypeString,
				Computed: true,
			},

			"snat_table_ids": &schema.Schema{
				Type:     schema.TypeString,
				Computed: true,
			},

			"forward_table_ids": &schema.Schema{
				Type:     schema.TypeString,
				Computed: true,
			},

			"bandwidth_packages": &schema.Schema{
				Type: schema.TypeList,
				Elem: &schema.Resource{
					Schema: map[string]*schema.Schema{
						"ip_count": &schema.Schema{
							Type:     schema.TypeInt,
							Required: true,
						},
						"bandwidth": &schema.Schema{
							Type:     schema.TypeInt,
							Required: true,
						},
						"zone": &schema.Schema{
							Type:     schema.TypeString,
							Optional: true,
							Computed: true,
						},
						"public_ip_addresses": &schema.Schema{
							Type:     schema.TypeString,
							Computed: true,
						},
					},
				},
				Optional:   true,
				Deprecated: "Field 'bandwidth_packages' has been deprecated from provider version 1.7.1. Resource 'alicloud_eip_association' can bind several elastic IPs for one Nat Gateway.",
				DiffSuppressFunc: func(k, old, new string, d *schema.ResourceData) bool {
					return true
				},
			},
		},
	}
}

func resourceAliyunNatGatewayCreate(d *schema.ResourceData, meta interface{}) error {
	conn := meta.(*AliyunClient).vpcconn

	args := ecs.CreateNatGatewayArgs{
		RegionId: getRegion(d, meta),
		VpcId:    d.Get("vpc_id").(string),
		Spec:     d.Get("specification").(string),
	}

	if v, ok := d.GetOk("name"); ok {
		args.Name = v.(string)
	}

	if v, ok := d.GetOk("description"); ok {
		args.Description = v.(string)
	}

	if err := resource.Retry(3*time.Minute, func() *resource.RetryError {
		ar := args
		resp, err := conn.CreateNatGateway(&ar)
		if err != nil {
			if IsExceptedError(err, VswitchStatusError) || IsExceptedError(err, TaskConflict) {
				return resource.RetryableError(fmt.Errorf("CreateNatGateway got error: %#v", err))
			}
			return resource.NonRetryableError(fmt.Errorf("CreateNatGateway got error: %#v", err))
		}
		d.SetId(resp.NatGatewayId)
		return nil
	}); err != nil {
		return err
	}

	return resourceAliyunNatGatewayRead(d, meta)
}

func resourceAliyunNatGatewayRead(d *schema.ResourceData, meta interface{}) error {

	client := meta.(*AliyunClient)

	natGateway, err := client.DescribeNatGateway(d.Id())
	if err != nil {
		if NotFoundError(err) {
			d.SetId("")
			return nil
		}
		return err
	}

	d.Set("name", natGateway.Name)
	d.Set("specification", natGateway.Spec)
	d.Set("bandwidth_package_ids", strings.Join(natGateway.BandwidthPackageIds.BandwidthPackageId, ","))
	d.Set("snat_table_ids", strings.Join(natGateway.SnatTableIds.SnatTableId, ","))
	d.Set("forward_table_ids", strings.Join(natGateway.ForwardTableIds.ForwardTableId, ","))
	d.Set("description", natGateway.Description)
	d.Set("vpc_id", natGateway.VpcId)

	return nil
}

func resourceAliyunNatGatewayUpdate(d *schema.ResourceData, meta interface{}) error {

	client := meta.(*AliyunClient)
	conn := client.vpcconn

	natGateway, err := client.DescribeNatGateway(d.Id())
	if err != nil {
		return err
	}

	d.Partial(true)
	attributeUpdate := false
	args := &ecs.ModifyNatGatewayAttributeArgs{
		RegionId:     natGateway.RegionId,
		NatGatewayId: natGateway.NatGatewayId,
	}

	if d.HasChange("name") {
		d.SetPartial("name")
		var name string
		if v, ok := d.GetOk("name"); ok {
			name = v.(string)
		} else {
			return fmt.Errorf("cann't change name to empty string")
		}
		args.Name = name

		attributeUpdate = true
	}

	if d.HasChange("description") {
		d.SetPartial("description")
		var description string
		if v, ok := d.GetOk("description"); ok {
			description = v.(string)
		} else {
			return fmt.Errorf("can to change description to empty string")
		}

		args.Description = description

		attributeUpdate = true
	}

	if attributeUpdate {
		if err := conn.ModifyNatGatewayAttribute(args); err != nil {
			return err
		}
	}

	if d.HasChange("specification") {
		d.SetPartial("specification")
		if err := conn.ModifyNatGatewaySpec(&ecs.ModifyNatGatewaySpecArgs{
			RegionId:     natGateway.RegionId,
			NatGatewayId: natGateway.NatGatewayId,
			Spec:         ecs.NatGatewaySpec(d.Get("specification").(string)),
		}); err != nil {
			return fmt.Errorf("ModifyNatGatewaySpec got an error: %#v with args: %#v", err, *args)
		}

	}
	d.Partial(false)

	return resourceAliyunNatGatewayRead(d, meta)
}

func resourceAliyunNatGatewayDelete(d *schema.ResourceData, meta interface{}) error {

	client := meta.(*AliyunClient)
	conn := client.vpcconn

	return resource.Retry(5*time.Minute, func() *resource.RetryError {

		resp, err := conn.DescribeBandwidthPackages(&ecs.DescribeBandwidthPackagesArgs{
			RegionId:     getRegion(d, meta),
			NatGatewayId: d.Id(),
		})
		if err != nil {
			log.Printf("[ERROR] Describe bandwidth package is failed, natGateway Id: %s", d.Id())
			return resource.NonRetryableError(err)
		}

		retry := false
<<<<<<< HEAD
		packages := resp.BandwidthPackages.BandwidthPackage
		for _, pack := range packages {
=======
		for _, pack := range resp.BandwidthPackages.BandwidthPackage {
>>>>>>> 7e1797d5
			err = conn.DeleteBandwidthPackage(&ecs.DeleteBandwidthPackageArgs{
				RegionId:           getRegion(d, meta),
				BandwidthPackageId: pack.BandwidthPackageId,
			})

			if err != nil {
				er, _ := err.(*common.Error)
				if er.ErrorResponse.Code == NatGatewayInvalidRegionId {
					log.Printf("[ERROR] Delete bandwidth package is failed, bandwidthPackageId: %#v", pack.BandwidthPackageId)
					return resource.NonRetryableError(err)
				}
				retry = true
			}
		}

		if retry {
			return resource.RetryableError(fmt.Errorf("Delete bandwidth package timeout and got an error: %#v.", err))
		}

		args := &ecs.DeleteNatGatewayArgs{
			RegionId:     getRegion(d, meta),
			NatGatewayId: d.Id(),
		}

		err = conn.DeleteNatGateway(args)
		if err != nil {
			er, _ := err.(*common.Error)
			if er.ErrorResponse.Code == DependencyViolationBandwidthPackages {
				return resource.RetryableError(fmt.Errorf("Delete nat gateway timeout and got an error: %#v.", err))
			}
		}

		describeArgs := &ecs.DescribeNatGatewaysArgs{
			RegionId:     getRegion(d, meta),
			NatGatewayId: d.Id(),
		}
		gw, _, gwErr := conn.DescribeNatGateways(describeArgs)

		if gwErr != nil {
			log.Printf("[ERROR] Describe NatGateways failed.")
			return resource.NonRetryableError(gwErr)
		} else if gw == nil || len(gw) < 1 {
			return nil
		}

		return resource.RetryableError(fmt.Errorf("Delete nat gateway timeout and got an error: %#v.", err))
	})
}<|MERGE_RESOLUTION|>--- conflicted
+++ resolved
@@ -239,12 +239,7 @@
 		}
 
 		retry := false
-<<<<<<< HEAD
-		packages := resp.BandwidthPackages.BandwidthPackage
-		for _, pack := range packages {
-=======
 		for _, pack := range resp.BandwidthPackages.BandwidthPackage {
->>>>>>> 7e1797d5
 			err = conn.DeleteBandwidthPackage(&ecs.DeleteBandwidthPackageArgs{
 				RegionId:           getRegion(d, meta),
 				BandwidthPackageId: pack.BandwidthPackageId,
