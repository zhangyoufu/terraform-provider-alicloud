package alicloud

import (
	"fmt"
<<<<<<< HEAD
=======
	"net"
	"strconv"
	"strings"

	"encoding/json"
>>>>>>> 17dc51f5
	"github.com/aliyun/aliyun-oss-go-sdk/oss"
	"github.com/denverdino/aliyungo/common"
	"github.com/denverdino/aliyungo/ecs"
	"github.com/denverdino/aliyungo/slb"
	"github.com/hashicorp/terraform/helper/schema"
	"net"
	"regexp"
<<<<<<< HEAD
	"strconv"
	"strings"
=======
>>>>>>> 17dc51f5
	"time"
)

// common
func validateInstancePort(v interface{}, k string) (ws []string, errors []error) {
	value := v.(int)
	if value < 1 || value > 65535 {
		errors = append(errors, fmt.Errorf(
			"%q must be a valid port between 1 and 65535",
			k))
		return
	}
	return
}

func validateInstanceProtocol(v interface{}, k string) (ws []string, errors []error) {
	protocol := v.(string)
	if !isProtocolValid(protocol) {
		errors = append(errors, fmt.Errorf(
			"%q is an invalid value. Valid values are either http, https, tcp or udp",
			k))
		return
	}
	return
}

// ecs
func validateDiskCategory(v interface{}, k string) (ws []string, errors []error) {
	category := ecs.DiskCategory(v.(string))
	if category != ecs.DiskCategoryCloud && category != ecs.DiskCategoryCloudEfficiency && category != ecs.DiskCategoryCloudSSD {
		errors = append(errors, fmt.Errorf("%s must be one of %s %s %s", k, ecs.DiskCategoryCloud, ecs.DiskCategoryCloudEfficiency, ecs.DiskCategoryCloudSSD))
	}

	return
}

func validateInstanceName(v interface{}, k string) (ws []string, errors []error) {
	value := v.(string)
	if len(value) < 2 || len(value) > 128 {
		errors = append(errors, fmt.Errorf("%q cannot be longer than 128 characters", k))
	}

	if strings.HasPrefix(value, "http://") || strings.HasPrefix(value, "https://") {
		errors = append(errors, fmt.Errorf("%s cannot starts with http:// or https://", k))
	}

	return
}

func validateInstanceDescription(v interface{}, k string) (ws []string, errors []error) {
	value := v.(string)
	if len(value) < 2 || len(value) > 256 {
		errors = append(errors, fmt.Errorf("%q cannot be longer than 256 characters", k))

	}
	return
}

func validateDiskName(v interface{}, k string) (ws []string, errors []error) {
	value := v.(string)

	if value == "" {
		return
	}

	if len(value) < 2 || len(value) > 128 {
		errors = append(errors, fmt.Errorf("%q cannot be longer than 128 characters", k))
	}

	if strings.HasPrefix(value, "http://") || strings.HasPrefix(value, "https://") {
		errors = append(errors, fmt.Errorf("%s cannot starts with http:// or https://", k))
	}

	return
}

func validateDiskDescription(v interface{}, k string) (ws []string, errors []error) {
	value := v.(string)
	if len(value) < 2 || len(value) > 256 {
		errors = append(errors, fmt.Errorf("%q cannot be longer than 256 characters", k))

	}
	return
}

//security group
func validateSecurityGroupName(v interface{}, k string) (ws []string, errors []error) {
	value := v.(string)
	if len(value) < 2 || len(value) > 128 {
		errors = append(errors, fmt.Errorf("%q cannot be longer than 128 characters", k))
	}

	if strings.HasPrefix(value, "http://") || strings.HasPrefix(value, "https://") {
		errors = append(errors, fmt.Errorf("%s cannot starts with http:// or https://", k))
	}

	return
}

func validateSecurityGroupDescription(v interface{}, k string) (ws []string, errors []error) {
	value := v.(string)
	if len(value) < 2 || len(value) > 256 {
		errors = append(errors, fmt.Errorf("%q cannot be longer than 256 characters", k))

	}
	return
}

func validateSecurityRuleType(v interface{}, k string) (ws []string, errors []error) {
	rt := GroupRuleDirection(v.(string))
	if rt != GroupRuleIngress && rt != GroupRuleEgress {
		errors = append(errors, fmt.Errorf("%s must be one of %s %s", k, GroupRuleIngress, GroupRuleEgress))
	}

	return
}

func validateSecurityRuleIpProtocol(v interface{}, k string) (ws []string, errors []error) {
	pt := GroupRuleIpProtocol(v.(string))
	if pt != GroupRuleTcp && pt != GroupRuleUdp && pt != GroupRuleIcmp && pt != GroupRuleGre && pt != GroupRuleAll {
		errors = append(errors, fmt.Errorf("%s must be one of %s %s %s %s %s", k,
			GroupRuleTcp, GroupRuleUdp, GroupRuleIcmp, GroupRuleGre, GroupRuleAll))
	}

	return
}

func validateSecurityRuleNicType(v interface{}, k string) (ws []string, errors []error) {
	pt := GroupRuleNicType(v.(string))
	if pt != GroupRuleInternet && pt != GroupRuleIntranet {
		errors = append(errors, fmt.Errorf("%s must be one of %s %s", k, GroupRuleInternet, GroupRuleIntranet))
	}

	return
}

func validateSecurityRulePolicy(v interface{}, k string) (ws []string, errors []error) {
	pt := GroupRulePolicy(v.(string))
	if pt != GroupRulePolicyAccept && pt != GroupRulePolicyDrop {
		errors = append(errors, fmt.Errorf("%s must be one of %s %s", k, GroupRulePolicyAccept, GroupRulePolicyDrop))
	}

	return
}

func validateSecurityPriority(v interface{}, k string) (ws []string, errors []error) {
	value := v.(int)
	if value < 1 || value > 100 {
		errors = append(errors, fmt.Errorf(
			"%q must be a valid authorization policy priority between 1 and 100",
			k))
		return
	}
	return
}

// validateCIDRNetworkAddress ensures that the string value is a valid CIDR that
// represents a network address - it adds an error otherwise
func validateCIDRNetworkAddress(v interface{}, k string) (ws []string, errors []error) {
	value := v.(string)
	_, ipnet, err := net.ParseCIDR(value)
	if err != nil {
		errors = append(errors, fmt.Errorf(
			"%q must contain a valid CIDR, got error parsing: %s", k, err))
		return
	}

	if ipnet == nil || value != ipnet.String() {
		errors = append(errors, fmt.Errorf(
			"%q must contain a valid network CIDR, expected %q, got %q",
			k, ipnet, value))
	}

	return
}

func validateRouteEntryNextHopType(v interface{}, k string) (ws []string, errors []error) {
	nht := ecs.NextHopType(v.(string))
	if nht != ecs.NextHopIntance && nht != ecs.NextHopTunnel {
		errors = append(errors, fmt.Errorf("%s must be one of %s %s", k,
			ecs.NextHopIntance, ecs.NextHopTunnel))
	}

	return
}

func validateSwitchCIDRNetworkAddress(v interface{}, k string) (ws []string, errors []error) {
	value := v.(string)
	_, ipnet, err := net.ParseCIDR(value)
	if err != nil {
		errors = append(errors, fmt.Errorf(
			"%q must contain a valid CIDR, got error parsing: %s", k, err))
		return
	}

	if ipnet == nil || value != ipnet.String() {
		errors = append(errors, fmt.Errorf(
			"%q must contain a valid network CIDR, expected %q, got %q",
			k, ipnet, value))
		return
	}

	mark, _ := strconv.Atoi(strings.Split(ipnet.String(), "/")[1])
	if mark < 16 || mark > 29 {
		errors = append(errors, fmt.Errorf(
			"%q must contain a network CIDR which mark between 16 and 29",
			k))
	}

	return
}

// validateIoOptimized ensures that the string value is a valid IoOptimized that
// represents a IoOptimized - it adds an error otherwise
func validateIoOptimized(v interface{}, k string) (ws []string, errors []error) {
	if value := v.(string); value != "" {
		ioOptimized := ecs.IoOptimized(value)
		if ioOptimized != ecs.IoOptimizedNone &&
			ioOptimized != ecs.IoOptimizedOptimized {
			errors = append(errors, fmt.Errorf(
				"%q must contain a valid IoOptimized, expected %s or %s, got %q",
				k, ecs.IoOptimizedNone, ecs.IoOptimizedOptimized, ioOptimized))
		}
	}

	return
}

// validateInstanceNetworkType ensures that the string value is a classic or vpc
func validateInstanceNetworkType(v interface{}, k string) (ws []string, errors []error) {
	if value := v.(string); value != "" {
		network := InstanceNetWork(value)
		if network != ClassicNet &&
			network != VpcNet {
			errors = append(errors, fmt.Errorf(
				"%q must contain a valid InstanceNetworkType, expected %s or %s, go %q",
				k, ClassicNet, VpcNet, network))
		}
	}
	return
}

func validateInstanceChargeType(v interface{}, k string) (ws []string, errors []error) {
	if value := v.(string); value != "" {
		chargeType := common.InstanceChargeType(value)
		if chargeType != common.PrePaid &&
			chargeType != common.PostPaid {
			errors = append(errors, fmt.Errorf(
				"%q must contain a valid InstanceChargeType, expected %s or %s, got %q",
				k, common.PrePaid, common.PostPaid, chargeType))
		}
	}

	return
}

func validateInternetChargeType(v interface{}, k string) (ws []string, errors []error) {
	if value := v.(string); value != "" {
		chargeType := common.InternetChargeType(value)
		if chargeType != common.PayByBandwidth &&
			chargeType != common.PayByTraffic {
			errors = append(errors, fmt.Errorf(
				"%q must contain a valid InstanceChargeType, expected %s or %s, got %q",
				k, common.PayByBandwidth, common.PayByTraffic, chargeType))
		}
	}

	return
}

func validateInternetMaxBandWidthOut(v interface{}, k string) (ws []string, errors []error) {
	value := v.(int)
	if value < 0 || value > 100 {
		errors = append(errors, fmt.Errorf(
			"%q must be a valid internet bandwidth out between 0 and 100",
			k))
		return
	}
	return
}

// SLB
func validateSlbName(v interface{}, k string) (ws []string, errors []error) {
	if value := v.(string); value != "" {
		if len(value) < 1 || len(value) > 80 {
			errors = append(errors, fmt.Errorf(
				"%q must be a valid load balancer name characters between 1 and 80",
				k))
			return
		}
	}

	return
}

func validateSlbInternetChargeType(v interface{}, k string) (ws []string, errors []error) {
	if value := v.(string); value != "" {
		chargeType := common.InternetChargeType(value)

		if chargeType != "paybybandwidth" &&
			chargeType != "paybytraffic" {
			errors = append(errors, fmt.Errorf(
				"%q must contain a valid InstanceChargeType, expected %s or %s, got %q",
				k, "paybybandwidth", "paybytraffic", value))
		}
	}

	return
}

func validateSlbBandwidth(v interface{}, k string) (ws []string, errors []error) {
	value := v.(int)
	if value < 1 || value > 1000 {
		errors = append(errors, fmt.Errorf(
			"%q must be a valid load balancer bandwidth between 1 and 1000",
			k))
		return
	}
	return
}

func validateSlbListenerBandwidth(v interface{}, k string) (ws []string, errors []error) {
	value := v.(int)
	if (value < 1 || value > 1000) && value != -1 {
		errors = append(errors, fmt.Errorf(
			"%q must be a valid load balancer bandwidth between 1 and 1000 or -1",
			k))
		return
	}
	return
}

func validateSlbListenerScheduler(v interface{}, k string) (ws []string, errors []error) {
	if value := v.(string); value != "" {
		scheduler := slb.SchedulerType(value)

		if scheduler != "wrr" && scheduler != "wlc" {
			errors = append(errors, fmt.Errorf(
				"%q must contain a valid SchedulerType, expected %s or %s, got %q",
				k, "wrr", "wlc", value))
		}
	}

	return
}

func validateSlbListenerCookie(v interface{}, k string) (ws []string, errors []error) {
	if value := v.(string); value != "" {
		if len(value) < 1 || len(value) > 200 {
			errors = append(errors, fmt.Errorf("%q cannot be longer than 200 characters", k))
		}
	}
	return
}

func validateSlbListenerCookieTimeout(v interface{}, k string) (ws []string, errors []error) {
	value := v.(int)
	if value < 0 || value > 86400 {
		errors = append(errors, fmt.Errorf(
			"%q must be a valid load balancer cookie timeout between 0 and 86400",
			k))
		return
	}
	return
}

func validateSlbListenerPersistenceTimeout(v interface{}, k string) (ws []string, errors []error) {
	value := v.(int)
	if value < 0 || value > 3600 {
		errors = append(errors, fmt.Errorf(
			"%q must be a valid load balancer persistence timeout between 0 and 86400",
			k))
		return
	}
	return
}

func validateSlbListenerHealthCheckDomain(v interface{}, k string) (ws []string, errors []error) {
	if value := v.(string); value != "" {
		//the len add "$_ip",so to max is 84
		if len(value) < 1 || len(value) > 84 {
			errors = append(errors, fmt.Errorf("%q cannot be longer than 84 characters", k))
		}
	}
	return
}

func validateSlbListenerHealthCheckUri(v interface{}, k string) (ws []string, errors []error) {
	if value := v.(string); value != "" {
		if len(value) < 1 || len(value) > 80 {
			errors = append(errors, fmt.Errorf("%q cannot be longer than 80 characters", k))
		}
	}
	return
}

func validateSlbListenerHealthCheckConnectPort(v interface{}, k string) (ws []string, errors []error) {
	value := v.(int)
	if value < 1 || value > 65535 {
		if value != -520 {
			errors = append(errors, fmt.Errorf(
				"%q must be a valid load balancer health check connect port between 1 and 65535 or -520",
				k))
			return
		}

	}
	return
}

func validateDBBackupPeriod(v interface{}, k string) (ws []string, errors []error) {
	days := []string{"Monday", "Tuesday", "Wednesday", "Thursday", "Friday", "Saturday", "Sunday"}
	value := v.(string)
	exist := false
	for _, d := range days {
		if value == d {
			exist = true
			break
		}
	}
	if !exist {
		errors = append(errors, fmt.Errorf(
			"%q must contain a valid backup period value should in array %#v, got %q",
			k, days, value))
	}

	return
}

func validateAllowedStringValue(ss []string) schema.SchemaValidateFunc {
	return func(v interface{}, k string) (ws []string, errors []error) {
		value := v.(string)
		existed := false
		for _, s := range ss {
			if s == value {
				existed = true
				break
			}
		}
		if !existed {
			errors = append(errors, fmt.Errorf(
				"%q must contain a valid string value should in array %#v, got %q",
				k, ss, value))
		}
		return

	}
}

func validateAllowedSplitStringValue(ss []string, splitStr string) schema.SchemaValidateFunc {
	return func(v interface{}, k string) (ws []string, errors []error) {
		value := v.(string)
		existed := false
		tsList := strings.Split(value, splitStr)

		for _, ts := range tsList {
			existed = false
			for _, s := range ss {
				if ts == s {
					existed = true
					break
				}
			}
		}
		if !existed {
			errors = append(errors, fmt.Errorf(
				"%q must contain a valid string value should in %#v, got %q",
				k, ss, value))
		}
		return

	}
}

func validateAllowedIntValue(is []int) schema.SchemaValidateFunc {
	return func(v interface{}, k string) (ws []string, errors []error) {
		value := v.(int)
		existed := false
		for _, i := range is {
			if i == value {
				existed = true
				break
			}
		}
		if !existed {
			errors = append(errors, fmt.Errorf(
				"%q must contain a valid int value should in array %#v, got %q",
				k, is, value))
		}
		return

	}
}

func validateIntegerInRange(min, max int) schema.SchemaValidateFunc {
	return func(v interface{}, k string) (ws []string, errors []error) {
		value := v.(int)
		if value < min {
			errors = append(errors, fmt.Errorf(
				"%q cannot be lower than %d: %d", k, min, value))
		}
		if value > max {
			errors = append(errors, fmt.Errorf(
				"%q cannot be higher than %d: %d", k, max, value))
		}
		return
	}
}

//data source validate func
//data_source_alicloud_image
func validateNameRegex(v interface{}, k string) (ws []string, errors []error) {
	value := v.(string)

	if _, err := regexp.Compile(value); err != nil {
		errors = append(errors, fmt.Errorf(
			"%q contains an invalid regular expression: %s",
			k, err))
	}
	return
}

func validateImageOwners(v interface{}, k string) (ws []string, errors []error) {
	if value := v.(string); value != "" {
		owners := ecs.ImageOwnerAlias(value)
		if owners != ecs.ImageOwnerSystem &&
			owners != ecs.ImageOwnerSelf &&
			owners != ecs.ImageOwnerOthers &&
			owners != ecs.ImageOwnerMarketplace &&
			owners != ecs.ImageOwnerDefault {
			errors = append(errors, fmt.Errorf(
				"%q must contain a valid Image owner , expected %s, %s, %s, %s or %s, got %q",
				k, ecs.ImageOwnerSystem, ecs.ImageOwnerSelf, ecs.ImageOwnerOthers, ecs.ImageOwnerMarketplace, ecs.ImageOwnerDefault, owners))
		}
	}
	return
}

func validateRegion(v interface{}, k string) (ws []string, errors []error) {
	if value := v.(string); value != "" {
		region := common.Region(value)
		var valid string
		for _, re := range common.ValidRegions {
			if region == re {
				return
			}
			valid = valid + ", " + string(re)
		}
		errors = append(errors, fmt.Errorf(
			"%q must contain a valid Region ID , expected %#v, got %q",
			k, valid, value))

	}
	return
}

func validateForwardPort(v interface{}, k string) (ws []string, errors []error) {
	value := v.(string)
	if value != "any" {
		valueConv, err := strconv.Atoi(value)
		if err != nil || valueConv < 1 || valueConv > 65535 {
			errors = append(errors, fmt.Errorf("%q must be a valid port between 1 and 65535 or any ", k))
		}
	}
	return
}

func validateOssBucketName(v interface{}, k string) (ws []string, errors []error) {
	value := v.(string)
	if len(value) < 3 || len(value) > 63 {
		errors = append(errors, fmt.Errorf("%q cannot be less than 3 and longer than 63 characters", k))
	}
	return
}

func validateOssBucketAcl(v interface{}, k string) (ws []string, errors []error) {
	if value := v.(string); value != "" {
		acls := oss.ACLType(value)
		if acls != oss.ACLPrivate && acls != oss.ACLPublicRead && acls != oss.ACLPublicReadWrite {
			errors = append(errors, fmt.Errorf(
				"%q must be a valid ACL value , expected %s, %s or %s, got %q",
				k, oss.ACLPrivate, oss.ACLPublicRead, oss.ACLPublicReadWrite, acls))
		}
	}
	return
}

func validateOssBucketLifecycleRuleId(v interface{}, k string) (ws []string, errors []error) {
	value := v.(string)
	if len(value) > 255 {
		errors = append(errors, fmt.Errorf("%q cannot be longer than 255 characters", k))
	}
	return
}

func validateOssBucketDateTimestamp(v interface{}, k string) (ws []string, errors []error) {
	value := v.(string)
	_, err := time.Parse(time.RFC3339, fmt.Sprintf("%sT00:00:00Z", value))
	if err != nil {
		errors = append(errors, fmt.Errorf(
			"%q cannot be parsed as RFC3339 Timestamp Format", value))
	}
	return
<<<<<<< HEAD
=======
}

func validateOssBucketObjectServerSideEncryption(v interface{}, k string) (ws []string, errors []error) {
	value := v.(string)

	if ServerSideEncryptionAes256 != value {
		errors = append(errors, fmt.Errorf(
			"%q must be a valid value, expected %s", k, ServerSideEncryptionAes256))
	}
	return
}

func validateKeyPairName(v interface{}, k string) (ws []string, errors []error) {
	value := v.(string)
	if len(value) < 2 || len(value) > 128 {
		errors = append(errors, fmt.Errorf("%q cannot be longer than 128 characters and less than 2", k))
	}

	if strings.HasPrefix(value, "http://") || strings.HasPrefix(value, "https://") {
		errors = append(errors, fmt.Errorf("%s cannot starts with http:// or https://", k))
	}

	return
}

func validateKeyPairPrefix(v interface{}, k string) (ws []string, errors []error) {
	value := v.(string)
	if len(value) > 100 {
		errors = append(errors, fmt.Errorf(
			"%q cannot be longer than 100 characters, name is limited to 128", k))
	}

	return
}

// Takes a value containing JSON string and passes it through
// the JSON parser to normalize it, returns either a parsing
// error or normalized JSON string.
func normalizeJsonString(jsonString interface{}) (string, error) {
	var j interface{}

	if jsonString == nil || jsonString.(string) == "" {
		return "", nil
	}

	s := jsonString.(string)

	err := json.Unmarshal([]byte(s), &j)
	if err != nil {
		return s, err
	}

	// The error is intentionally ignored here to allow empty policies to passthrough validation.
	// This covers any interpolated values
	bytes, _ := json.Marshal(j)

	return string(bytes[:]), nil
>>>>>>> 17dc51f5
}<|MERGE_RESOLUTION|>--- conflicted
+++ resolved
@@ -2,26 +2,17 @@
 
 import (
 	"fmt"
-<<<<<<< HEAD
-=======
 	"net"
 	"strconv"
 	"strings"
 
 	"encoding/json"
->>>>>>> 17dc51f5
 	"github.com/aliyun/aliyun-oss-go-sdk/oss"
 	"github.com/denverdino/aliyungo/common"
 	"github.com/denverdino/aliyungo/ecs"
 	"github.com/denverdino/aliyungo/slb"
 	"github.com/hashicorp/terraform/helper/schema"
-	"net"
 	"regexp"
-<<<<<<< HEAD
-	"strconv"
-	"strings"
-=======
->>>>>>> 17dc51f5
 	"time"
 )
 
@@ -625,8 +616,6 @@
 			"%q cannot be parsed as RFC3339 Timestamp Format", value))
 	}
 	return
-<<<<<<< HEAD
-=======
 }
 
 func validateOssBucketObjectServerSideEncryption(v interface{}, k string) (ws []string, errors []error) {
@@ -684,5 +673,4 @@
 	bytes, _ := json.Marshal(j)
 
 	return string(bytes[:]), nil
->>>>>>> 17dc51f5
 }