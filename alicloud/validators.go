--- conflicted
+++ resolved
@@ -617,7 +617,16 @@
 	return
 }
 
-<<<<<<< HEAD
+func validateOssBucketObjectServerSideEncryption(v interface{}, k string) (ws []string, errors []error) {
+	value := v.(string)
+
+	if ServerSideEncryptionAes256 != value {
+		errors = append(errors, fmt.Errorf(
+			"%q must be a valid value, expected %s", k, ServerSideEncryptionAes256))
+	}
+	return
+}
+
 func validateKeyPairName(v interface{}, k string) (ws []string, errors []error) {
 	value := v.(string)
 	if len(value) < 2 || len(value) > 128 {
@@ -638,14 +647,5 @@
 			"%q cannot be longer than 100 characters, name is limited to 128", k))
 	}
 
-=======
-func validateOssBucketObjectServerSideEncryption(v interface{}, k string) (ws []string, errors []error) {
-	value := v.(string)
-
-	if ServerSideEncryptionAes256 != value {
-		errors = append(errors, fmt.Errorf(
-			"%q must be a valid value, expected %s", k, ServerSideEncryptionAes256))
-	}
->>>>>>> 6afa2490
 	return
 }