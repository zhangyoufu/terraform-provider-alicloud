--- conflicted
+++ resolved
@@ -39,11 +39,7 @@
 			"alicloud_instance_types": dataSourceAlicloudInstanceTypes(),
 			"alicloud_vpcs":           dataSourceAlicloudVpcs(),
 			"alicloud_key_pairs":      dataSourceAlicloudKeyPairs(),
-<<<<<<< HEAD
-			"alicloud_ram_users":      dataSourceAlicloudRamUsers(),
-=======
 			"alicloud_ram_policies":   dataSourceAlicloudRamPolicies(),
->>>>>>> e6665c0b
 		},
 		ResourcesMap: map[string]*schema.Resource{
 			"alicloud_instance":                  resourceAliyunInstance(),
@@ -59,23 +55,6 @@
 			"alicloud_vpc":                       resourceAliyunVpc(),
 			"alicloud_nat_gateway":               resourceAliyunNatGateway(),
 			//both subnet and vswith exists,cause compatible old version, and compatible aws habit.
-<<<<<<< HEAD
-			"alicloud_subnet":              resourceAliyunSubnet(),
-			"alicloud_vswitch":             resourceAliyunSubnet(),
-			"alicloud_route_entry":         resourceAliyunRouteEntry(),
-			"alicloud_snat_entry":          resourceAliyunSnatEntry(),
-			"alicloud_forward_entry":       resourceAliyunForwardEntry(),
-			"alicloud_eip":                 resourceAliyunEip(),
-			"alicloud_eip_association":     resourceAliyunEipAssociation(),
-			"alicloud_slb":                 resourceAliyunSlb(),
-			"alicloud_slb_attachment":      resourceAliyunSlbAttachment(),
-			"alicloud_oss_bucket":          resourceAlicloudOssBucket(),
-			"alicloud_oss_bucket_object":   resourceAlicloudOssBucketObject(),
-			"alicloud_key_pair":            resourceAlicloudKeyPair(),
-			"alicloud_key_pair_attachment": resourceAlicloudKeyPairAttachment(),
-			"alicloud_ram_user":            resourceAlicloudRamUser(),
-			"alicloud_router_interface":    resourceAlicloudRouterInterface(),
-=======
 			"alicloud_subnet":                     resourceAliyunSubnet(),
 			"alicloud_vswitch":                    resourceAliyunSubnet(),
 			"alicloud_route_entry":                resourceAliyunRouteEntry(),
@@ -92,7 +71,6 @@
 			"alicloud_ram_policy":                 resourceAlicloudRamPolicy(),
 			"alicloud_ram_user_policy_attachment": resourceAlicloudRamUserPolicyAtatchment(),
 			"alicloud_router_interface":           resourceAlicloudRouterInterface(),
->>>>>>> e6665c0b
 		},
 
 		ConfigureFunc: providerConfigure,
