--- conflicted
+++ resolved
@@ -52,7 +52,6 @@
 			"alicloud_vpc":                       resourceAliyunVpc(),
 			"alicloud_nat_gateway":               resourceAliyunNatGateway(),
 			//both subnet and vswith exists,cause compatible old version, and compatible aws habit.
-<<<<<<< HEAD
 			"alicloud_subnet":              resourceAliyunSubnet(),
 			"alicloud_vswitch":             resourceAliyunSubnet(),
 			"alicloud_route_entry":         resourceAliyunRouteEntry(),
@@ -62,19 +61,8 @@
 			"alicloud_eip_association":     resourceAliyunEipAssociation(),
 			"alicloud_slb":                 resourceAliyunSlb(),
 			"alicloud_slb_attachment":      resourceAliyunSlbAttachment(),
+			"alicloud_oss_bucket":          resourceAlicloudOssBucket(),
 			"alicloud_key_pair_attachment": resourceAlicloudKeyPairAttachment(),
-=======
-			"alicloud_subnet":          resourceAliyunSubnet(),
-			"alicloud_vswitch":         resourceAliyunSubnet(),
-			"alicloud_route_entry":     resourceAliyunRouteEntry(),
-			"alicloud_snat_entry":      resourceAliyunSnatEntry(),
-			"alicloud_forward_entry":   resourceAliyunForwardEntry(),
-			"alicloud_eip":             resourceAliyunEip(),
-			"alicloud_eip_association": resourceAliyunEipAssociation(),
-			"alicloud_slb":             resourceAliyunSlb(),
-			"alicloud_slb_attachment":  resourceAliyunSlbAttachment(),
-			"alicloud_oss_bucket":      resourceAlicloudOssBucket(),
->>>>>>> 2f06d553
 		},
 
 		ConfigureFunc: providerConfigure,
@@ -97,6 +85,7 @@
 			region = DEFAULT_REGION
 		}
 	}
+
 	config := Config{
 		AccessKey: accesskey.(string),
 		SecretKey: secretkey.(string),
