package alicloud

import (
	"bytes"
	"encoding/json"
	"fmt"
	"io/ioutil"
	"log"
	"os"
	"runtime"
	"strconv"
	"strings"

	"github.com/hashicorp/terraform-plugin-sdk/helper/validation"

	"github.com/aliyun/alibaba-cloud-sdk-go/sdk/requests"
	"github.com/aliyun/alibaba-cloud-sdk-go/services/sts"

	"github.com/google/uuid"
	"github.com/hashicorp/terraform-plugin-sdk/helper/schema"
	"github.com/hashicorp/terraform-plugin-sdk/terraform"
	"github.com/hashicorp/terraform/helper/hashcode"
	"github.com/hashicorp/terraform/helper/mutexkv"
	"github.com/mitchellh/go-homedir"
	"github.com/terraform-providers/terraform-provider-alicloud/alicloud/connectivity"
)

// Provider returns a schema.Provider for alicloud
func Provider() terraform.ResourceProvider {
	return &schema.Provider{
		Schema: map[string]*schema.Schema{
			"access_key": {
				Type:        schema.TypeString,
				Optional:    true,
				DefaultFunc: schema.EnvDefaultFunc("ALICLOUD_ACCESS_KEY", os.Getenv("ALICLOUD_ACCESS_KEY")),
				Description: descriptions["access_key"],
			},
			"secret_key": {
				Type:        schema.TypeString,
				Optional:    true,
				DefaultFunc: schema.EnvDefaultFunc("ALICLOUD_SECRET_KEY", os.Getenv("ALICLOUD_SECRET_KEY")),
				Description: descriptions["secret_key"],
			},
			"security_token": {
				Type:        schema.TypeString,
				Optional:    true,
				DefaultFunc: schema.EnvDefaultFunc("ALICLOUD_SECURITY_TOKEN", os.Getenv("SECURITY_TOKEN")),
				Description: descriptions["security_token"],
			},
			"ecs_role_name": {
				Type:        schema.TypeString,
				Optional:    true,
				DefaultFunc: schema.EnvDefaultFunc("ALICLOUD_ECS_ROLE_NAME", os.Getenv("ALICLOUD_ECS_ROLE_NAME")),
				Description: descriptions["ecs_role_name"],
			},
			"region": {
				Type:        schema.TypeString,
				Required:    true,
				DefaultFunc: schema.EnvDefaultFunc("ALICLOUD_REGION", os.Getenv("ALICLOUD_REGION")),
				Description: descriptions["region"],
			},
			"ots_instance_name": {
				Type:       schema.TypeString,
				Optional:   true,
				Deprecated: "Field 'ots_instance_name' has been deprecated from provider version 1.10.0. New field 'instance_name' of resource 'alicloud_ots_table' instead.",
			},
			"log_endpoint": {
				Type:       schema.TypeString,
				Optional:   true,
				Deprecated: "Field 'log_endpoint' has been deprecated from provider version 1.28.0. New field 'log' which in nested endpoints instead.",
			},
			"mns_endpoint": {
				Type:       schema.TypeString,
				Optional:   true,
				Deprecated: "Field 'mns_endpoint' has been deprecated from provider version 1.28.0. New field 'mns' which in nested endpoints instead.",
			},
			"account_id": {
				Type:        schema.TypeString,
				Optional:    true,
				DefaultFunc: schema.EnvDefaultFunc("ALICLOUD_ACCOUNT_ID", os.Getenv("ALICLOUD_ACCOUNT_ID")),
				Description: descriptions["account_id"],
			},
			"assume_role": assumeRoleSchema(),
			"fc": {
				Type:       schema.TypeString,
				Optional:   true,
				Deprecated: "Field 'fc' has been deprecated from provider version 1.28.0. New field 'fc' which in nested endpoints instead.",
			},
			"endpoints": endpointsSchema(),
			"shared_credentials_file": {
				Type:        schema.TypeString,
				Optional:    true,
				Description: descriptions["shared_credentials_file"],
				DefaultFunc: schema.EnvDefaultFunc("ALICLOUD_SHARED_CREDENTIALS_FILE", ""),
			},
			"profile": {
				Type:        schema.TypeString,
				Optional:    true,
				Description: descriptions["profile"],
				DefaultFunc: schema.EnvDefaultFunc("ALICLOUD_PROFILE", ""),
			},
			"skip_region_validation": {
				Type:        schema.TypeBool,
				Optional:    true,
				Default:     false,
				Description: descriptions["skip_region_validation"],
			},
			"configuration_source": {
				Type:         schema.TypeString,
				Optional:     true,
				Default:      "",
				Description:  descriptions["configuration_source"],
				ValidateFunc: validation.StringLenBetween(0, 64),
			},
			"protocol": {
				Type:         schema.TypeString,
				Optional:     true,
				Default:      "HTTPS",
				Description:  descriptions["protocol"],
				ValidateFunc: validation.StringInSlice([]string{"HTTP", "HTTPS"}, false),
			},
		},
		DataSourcesMap: map[string]*schema.Resource{

			"alicloud_account":                dataSourceAlicloudAccount(),
			"alicloud_caller_identity":        dataSourceAlicloudCallerIdentity(),
			"alicloud_images":                 dataSourceAlicloudImages(),
			"alicloud_regions":                dataSourceAlicloudRegions(),
			"alicloud_zones":                  dataSourceAlicloudZones(),
			"alicloud_db_zones":               dataSourceAlicloudDBZones(),
			"alicloud_instance_type_families": dataSourceAlicloudInstanceTypeFamilies(),
			"alicloud_instance_types":         dataSourceAlicloudInstanceTypes(),
			"alicloud_instances":              dataSourceAlicloudInstances(),
			"alicloud_disks":                  dataSourceAlicloudDisks(),
			"alicloud_network_interfaces":     dataSourceAlicloudNetworkInterfaces(),
			"alicloud_snapshots":              dataSourceAlicloudSnapshots(),
			"alicloud_vpcs":                   dataSourceAlicloudVpcs(),
			"alicloud_vswitches":              dataSourceAlicloudVSwitches(),
			"alicloud_eips":                   dataSourceAlicloudEips(),
			"alicloud_key_pairs":              dataSourceAlicloudKeyPairs(),
			"alicloud_kms_keys":               dataSourceAlicloudKmsKeys(),
			"alicloud_kms_ciphertext":         dataSourceAlicloudKmsCiphertext(),
			"alicloud_kms_plaintext":          dataSourceAlicloudKmsPlaintext(),
			"alicloud_dns_resolution_lines":   dataSourceAlicloudDnsResolutionLines(),
			"alicloud_dns_domains":            dataSourceAlicloudDnsDomains(),
			"alicloud_dns_groups":             dataSourceAlicloudDnsGroups(),
			"alicloud_dns_records":            dataSourceAlicloudDnsRecords(),
			// alicloud_dns_domain_groups, alicloud_dns_domain_records have been deprecated.
			"alicloud_dns_domain_groups":  dataSourceAlicloudDnsGroups(),
			"alicloud_dns_domain_records": dataSourceAlicloudDnsRecords(),
			// alicloud_ram_account_alias has been deprecated
			"alicloud_ram_account_alias":                 dataSourceAlicloudRamAccountAlias(),
			"alicloud_ram_account_aliases":               dataSourceAlicloudRamAccountAlias(),
			"alicloud_ram_groups":                        dataSourceAlicloudRamGroups(),
			"alicloud_ram_users":                         dataSourceAlicloudRamUsers(),
			"alicloud_ram_roles":                         dataSourceAlicloudRamRoles(),
			"alicloud_ram_policies":                      dataSourceAlicloudRamPolicies(),
			"alicloud_security_groups":                   dataSourceAlicloudSecurityGroups(),
			"alicloud_security_group_rules":              dataSourceAlicloudSecurityGroupRules(),
			"alicloud_slbs":                              dataSourceAlicloudSlbs(),
			"alicloud_slb_attachments":                   dataSourceAlicloudSlbAttachments(),
			"alicloud_slb_backend_servers":               dataSourceAlicloudSlbBackendServers(),
			"alicloud_slb_listeners":                     dataSourceAlicloudSlbListeners(),
			"alicloud_slb_rules":                         dataSourceAlicloudSlbRules(),
			"alicloud_slb_server_groups":                 dataSourceAlicloudSlbServerGroups(),
			"alicloud_slb_master_slave_server_groups":    dataSourceAlicloudSlbMasterSlaveServerGroups(),
			"alicloud_slb_acls":                          dataSourceAlicloudSlbAcls(),
			"alicloud_slb_server_certificates":           dataSourceAlicloudSlbServerCertificates(),
			"alicloud_slb_ca_certificates":               dataSourceAlicloudSlbCACertificates(),
			"alicloud_slb_domain_extensions":             dataSourceAlicloudSlbDomainExtensions(),
			"alicloud_slb_zones":                         dataSourceAlicloudSlbZones(),
			"alicloud_oss_bucket_objects":                dataSourceAlicloudOssBucketObjects(),
			"alicloud_oss_buckets":                       dataSourceAlicloudOssBuckets(),
			"alicloud_ons_instances":                     dataSourceAlicloudOnsInstances(),
			"alicloud_ons_topics":                        dataSourceAlicloudOnsTopics(),
			"alicloud_ons_groups":                        dataSourceAlicloudOnsGroups(),
			"alicloud_alikafka_consumer_groups":          dataSourceAlicloudAlikafkaConsumerGroups(),
			"alicloud_alikafka_instances":                dataSourceAlicloudAlikafkaInstances(),
			"alicloud_alikafka_topics":                   dataSourceAlicloudAlikafkaTopics(),
			"alicloud_alikafka_sasl_users":               dataSourceAlicloudAlikafkaSaslUsers(),
			"alicloud_alikafka_sasl_acls":                dataSourceAlicloudAlikafkaSaslAcls(),
			"alicloud_fc_functions":                      dataSourceAlicloudFcFunctions(),
			"alicloud_file_crc64_checksum":               dataSourceAlicloudFileCRC64Checksum(),
			"alicloud_fc_services":                       dataSourceAlicloudFcServices(),
			"alicloud_fc_triggers":                       dataSourceAlicloudFcTriggers(),
			"alicloud_fc_zones":                          dataSourceAlicloudFcZones(),
			"alicloud_db_instances":                      dataSourceAlicloudDBInstances(),
			"alicloud_db_instance_engines":               dataSourceAlicloudDBInstanceEngines(),
			"alicloud_db_instance_classes":               dataSourceAlicloudDBInstanceClasses(),
			"alicloud_pvtz_zones":                        dataSourceAlicloudPvtzZones(),
			"alicloud_pvtz_zone_records":                 dataSourceAlicloudPvtzZoneRecords(),
			"alicloud_router_interfaces":                 dataSourceAlicloudRouterInterfaces(),
			"alicloud_vpn_gateways":                      dataSourceAlicloudVpnGateways(),
			"alicloud_vpn_customer_gateways":             dataSourceAlicloudVpnCustomerGateways(),
			"alicloud_vpn_connections":                   dataSourceAlicloudVpnConnections(),
			"alicloud_ssl_vpn_servers":                   dataSourceAlicloudSslVpnServers(),
			"alicloud_ssl_vpn_client_certs":              dataSourceAlicloudSslVpnClientCerts(),
			"alicloud_mongo_instances":                   dataSourceAlicloudMongoDBInstances(),
			"alicloud_mongodb_instances":                 dataSourceAlicloudMongoDBInstances(),
			"alicloud_mongodb_zones":                     dataSourceAlicloudMongoDBZones(),
			"alicloud_gpdb_instances":                    dataSourceAlicloudGpdbInstances(),
			"alicloud_gpdb_zones":                        dataSourceAlicloudGpdbZones(),
			"alicloud_kvstore_instances":                 dataSourceAlicloudKVStoreInstances(),
			"alicloud_kvstore_zones":                     dataSourceAlicloudKVStoreZones(),
			"alicloud_kvstore_instance_classes":          dataSourceAlicloudKVStoreInstanceClasses(),
			"alicloud_kvstore_instance_engines":          dataSourceAlicloudKVStoreInstanceEngines(),
			"alicloud_cen_instances":                     dataSourceAlicloudCenInstances(),
			"alicloud_cen_bandwidth_packages":            dataSourceAlicloudCenBandwidthPackages(),
			"alicloud_cen_bandwidth_limits":              dataSourceAlicloudCenBandwidthLimits(),
			"alicloud_cen_route_entries":                 dataSourceAlicloudCenRouteEntries(),
			"alicloud_cen_region_route_entries":          dataSourceAlicloudCenRegionRouteEntries(),
			"alicloud_cs_kubernetes_clusters":            dataSourceAlicloudCSKubernetesClusters(),
			"alicloud_cs_managed_kubernetes_clusters":    dataSourceAlicloudCSManagerKubernetesClusters(),
			"alicloud_cs_serverless_kubernetes_clusters": dataSourceAlicloudCSServerlessKubernetesClusters(),
			"alicloud_cr_namespaces":                     dataSourceAlicloudCRNamespaces(),
			"alicloud_cr_repos":                          dataSourceAlicloudCRRepos(),
			"alicloud_mns_queues":                        dataSourceAlicloudMNSQueues(),
			"alicloud_mns_topics":                        dataSourceAlicloudMNSTopics(),
			"alicloud_mns_topic_subscriptions":           dataSourceAlicloudMNSTopicSubscriptions(),
			"alicloud_api_gateway_apis":                  dataSourceAlicloudApiGatewayApis(),
			"alicloud_api_gateway_groups":                dataSourceAlicloudApiGatewayGroups(),
			"alicloud_api_gateway_apps":                  dataSourceAlicloudApiGatewayApps(),
			"alicloud_elasticsearch_instances":           dataSourceAlicloudElasticsearch(),
			"alicloud_elasticsearch_zones":               dataSourceAlicloudElaticsearchZones(),
			"alicloud_drds_instances":                    dataSourceAlicloudDRDSInstances(),
			"alicloud_nas_access_groups":                 dataSourceAlicloudAccessGroups(),
			"alicloud_nas_access_rules":                  dataSourceAlicloudAccessRules(),
			"alicloud_nas_mount_targets":                 dataSourceAlicloudMountTargets(),
			"alicloud_nas_file_systems":                  dataSourceAlicloudFileSystems(),
			"alicloud_nas_protocols":                     dataSourceAlicloudNasProtocols(),
			"alicloud_cas_certificates":                  dataSourceAlicloudCasCertificates(),
			"alicloud_actiontrails":                      dataSourceAlicloudActiontrails(),
			"alicloud_common_bandwidth_packages":         dataSourceAlicloudCommonBandwidthPackages(),
			"alicloud_route_tables":                      dataSourceAlicloudRouteTables(),
			"alicloud_route_entries":                     dataSourceAlicloudRouteEntries(),
			"alicloud_nat_gateways":                      dataSourceAlicloudNatGateways(),
			"alicloud_snat_entries":                      dataSourceAlicloudSnatEntries(),
			"alicloud_forward_entries":                   dataSourceAlicloudForwardEntries(),
			"alicloud_ddoscoo_instances":                 dataSourceAlicloudDdoscooInstances(),
			"alicloud_ddosbgp_instances":                 dataSourceAlicloudDdosbgpInstances(),
			"alicloud_ess_alarms":                        dataSourceAlicloudEssAlarms(),
			"alicloud_ess_notifications":                 dataSourceAlicloudEssNotifications(),
			"alicloud_ess_scaling_groups":                dataSourceAlicloudEssScalingGroups(),
			"alicloud_ess_scaling_rules":                 dataSourceAlicloudEssScalingRules(),
			"alicloud_ess_scaling_configurations":        dataSourceAlicloudEssScalingConfigurations(),
			"alicloud_ess_lifecycle_hooks":               dataSourceAlicloudEssLifecycleHooks(),
			"alicloud_ess_scheduled_tasks":               dataSourceAlicloudEssScheduledTasks(),
			"alicloud_ots_instances":                     dataSourceAlicloudOtsInstances(),
			"alicloud_ots_instance_attachments":          dataSourceAlicloudOtsInstanceAttachments(),
			"alicloud_ots_tables":                        dataSourceAlicloudOtsTables(),
			"alicloud_cloud_connect_networks":            dataSourceAlicloudCloudConnectNetworks(),
			"alicloud_emr_instance_types":                dataSourceAlicloudEmrInstanceTypes(),
			"alicloud_emr_disk_types":                    dataSourceAlicloudEmrDiskTypes(),
			"alicloud_emr_main_versions":                 dataSourceAlicloudEmrMainVersions(),
			"alicloud_sag_acls":                          dataSourceAlicloudSagAcls(),
			"alicloud_yundun_dbaudit_instance":           dataSourceAlicloudDbauditInstances(),
			"alicloud_yundun_bastionhost_instances":      dataSourceAlicloudBastionhostInstances(),
			"alicloud_market_product":                    dataSourceAlicloudProduct(),
			"alicloud_market_products":                   dataSourceAlicloudProducts(),
			"alicloud_polardb_clusters":                  dataSourceAlicloudPolarDBClusters(),
			"alicloud_polardb_node_classes":              dataSourceAlicloudPolarDBNodeClasses(),
			"alicloud_polardb_endpoints":                 dataSourceAlicloudPolarDBEndpoints(),
			"alicloud_polardb_accounts":                  dataSourceAlicloudPolarDBAccounts(),
			"alicloud_polardb_databases":                 dataSourceAlicloudPolarDBDatabases(),
			"alicloud_polardb_zones":                     dataSourceAlicloudPolarDBZones(),
			"alicloud_hbase_instances":                   dataSourceAlicloudHBaseInstances(),
			"alicloud_hbase_zones":                       dataSourceAlicloudHBaseZones(),
			"alicloud_adb_clusters":                      dataSourceAlicloudAdbClusters(),
			"alicloud_adb_zones":                         dataSourceAlicloudAdbZones(),
			"alicloud_cen_flowlogs":                      dataSourceAlicloudCenFlowlogs(),
			"alicloud_kms_aliases":                       dataSourceAlicloudKmsAliases(),
			"alicloud_dns_domain_txt_guid":               dataSourceAlicloudDnsDomainTxtGuid(),
			"alicloud_edas_applications":                 dataSourceAlicloudEdasApplications(),
			"alicloud_edas_deploy_groups":                dataSourceAlicloudEdasDeployGroups(),
			"alicloud_edas_clusters":                     dataSourceAlicloudEdasClusters(),
		},
		ResourcesMap: map[string]*schema.Resource{
			"alicloud_instance":                           resourceAliyunInstance(),
			"alicloud_image":                              resourceAliCloudImage(),
			"alicloud_reserved_instance":                  resourceAliCloudReservedInstance(),
			"alicloud_copy_image":                         resourceAliCloudImageCopy(),
			"alicloud_image_export":                       resourceAliCloudImageExport(),
			"alicloud_image_copy":                         resourceAliCloudImageCopy(),
			"alicloud_image_import":                       resourceAliCloudImageImport(),
			"alicloud_image_share_permission":             resourceAliCloudImageSharePermission(),
			"alicloud_ram_role_attachment":                resourceAlicloudRamRoleAttachment(),
			"alicloud_disk":                               resourceAliyunDisk(),
			"alicloud_disk_attachment":                    resourceAliyunDiskAttachment(),
			"alicloud_network_interface":                  resourceAliyunNetworkInterface(),
			"alicloud_network_interface_attachment":       resourceAliyunNetworkInterfaceAttachment(),
			"alicloud_snapshot":                           resourceAliyunSnapshot(),
			"alicloud_snapshot_policy":                    resourceAliyunSnapshotPolicy(),
			"alicloud_launch_template":                    resourceAliyunLaunchTemplate(),
			"alicloud_security_group":                     resourceAliyunSecurityGroup(),
			"alicloud_security_group_rule":                resourceAliyunSecurityGroupRule(),
			"alicloud_db_database":                        resourceAlicloudDBDatabase(),
			"alicloud_db_account":                         resourceAlicloudDBAccount(),
			"alicloud_db_account_privilege":               resourceAlicloudDBAccountPrivilege(),
			"alicloud_db_backup_policy":                   resourceAlicloudDBBackupPolicy(),
			"alicloud_db_connection":                      resourceAlicloudDBConnection(),
			"alicloud_db_read_write_splitting_connection": resourceAlicloudDBReadWriteSplittingConnection(),
			"alicloud_db_instance":                        resourceAlicloudDBInstance(),
			"alicloud_mongodb_instance":                   resourceAlicloudMongoDBInstance(),
			"alicloud_mongodb_sharding_instance":          resourceAlicloudMongoDBShardingInstance(),
			"alicloud_gpdb_instance":                      resourceAlicloudGpdbInstance(),
			"alicloud_gpdb_connection":                    resourceAlicloudGpdbConnection(),
			"alicloud_db_readonly_instance":               resourceAlicloudDBReadonlyInstance(),
			"alicloud_auto_provisioning_group":            resourceAlicloudAutoProvisioningGroup(),
			"alicloud_ess_scaling_group":                  resourceAlicloudEssScalingGroup(),
			"alicloud_ess_scaling_configuration":          resourceAlicloudEssScalingConfiguration(),
			"alicloud_ess_scaling_rule":                   resourceAlicloudEssScalingRule(),
			"alicloud_ess_schedule":                       resourceAlicloudEssScheduledTask(),
			"alicloud_ess_scheduled_task":                 resourceAlicloudEssScheduledTask(),
			"alicloud_ess_attachment":                     resourceAlicloudEssAttachment(),
			"alicloud_ess_lifecycle_hook":                 resourceAlicloudEssLifecycleHook(),
			"alicloud_ess_notification":                   resourceAlicloudEssNotification(),
			"alicloud_ess_alarm":                          resourceAlicloudEssAlarm(),
			"alicloud_ess_scalinggroup_vserver_groups":    resourceAlicloudEssScalingGroupVserverGroups(),
			"alicloud_vpc":                                resourceAliyunVpc(),
			"alicloud_nat_gateway":                        resourceAliyunNatGateway(),
			"alicloud_nas_file_system":                    resourceAlicloudNasFileSystem(),
			"alicloud_nas_mount_target":                   resourceAlicloudNasMountTarget(),
			"alicloud_nas_access_group":                   resourceAlicloudNasAccessGroup(),
			"alicloud_nas_access_rule":                    resourceAlicloudNasAccessRule(),
			// "alicloud_subnet" aims to match aws usage habit.
			"alicloud_subnet":                        resourceAliyunSubnet(),
			"alicloud_vswitch":                       resourceAliyunSubnet(),
			"alicloud_route_entry":                   resourceAliyunRouteEntry(),
			"alicloud_route_table":                   resourceAliyunRouteTable(),
			"alicloud_route_table_attachment":        resourceAliyunRouteTableAttachment(),
			"alicloud_snat_entry":                    resourceAliyunSnatEntry(),
			"alicloud_forward_entry":                 resourceAliyunForwardEntry(),
			"alicloud_eip":                           resourceAliyunEip(),
			"alicloud_eip_association":               resourceAliyunEipAssociation(),
			"alicloud_slb":                           resourceAliyunSlb(),
			"alicloud_slb_listener":                  resourceAliyunSlbListener(),
			"alicloud_slb_attachment":                resourceAliyunSlbAttachment(),
			"alicloud_slb_backend_server":            resourceAliyunSlbBackendServer(),
			"alicloud_slb_domain_extension":          resourceAlicloudSlbDomainExtension(),
			"alicloud_slb_server_group":              resourceAliyunSlbServerGroup(),
			"alicloud_slb_master_slave_server_group": resourceAliyunSlbMasterSlaveServerGroup(),
			"alicloud_slb_rule":                      resourceAliyunSlbRule(),
			"alicloud_slb_acl":                       resourceAlicloudSlbAcl(),
			"alicloud_slb_ca_certificate":            resourceAlicloudSlbCACertificate(),
			"alicloud_slb_server_certificate":        resourceAlicloudSlbServerCertificate(),
			"alicloud_oss_bucket":                    resourceAlicloudOssBucket(),
			"alicloud_oss_bucket_object":             resourceAlicloudOssBucketObject(),
			"alicloud_ons_instance":                  resourceAlicloudOnsInstance(),
			"alicloud_ons_topic":                     resourceAlicloudOnsTopic(),
			"alicloud_ons_group":                     resourceAlicloudOnsGroup(),
			"alicloud_alikafka_consumer_group":       resourceAlicloudAlikafkaConsumerGroup(),
			"alicloud_alikafka_instance":             resourceAlicloudAlikafkaInstance(),
			"alicloud_alikafka_topic":                resourceAlicloudAlikafkaTopic(),
			"alicloud_alikafka_sasl_user":            resourceAlicloudAlikafkaSaslUser(),
			"alicloud_alikafka_sasl_acl":             resourceAlicloudAlikafkaSaslAcl(),
			"alicloud_dns_record":                    resourceAlicloudDnsRecord(),
			"alicloud_dns":                           resourceAlicloudDns(),
			"alicloud_dns_group":                     resourceAlicloudDnsGroup(),
			"alicloud_key_pair":                      resourceAlicloudKeyPair(),
			"alicloud_key_pair_attachment":           resourceAlicloudKeyPairAttachment(),
			"alicloud_kms_key":                       resourceAlicloudKmsKey(),
			"alicloud_kms_ciphertext":                resourceAlicloudKmsCiphertext(),
			"alicloud_ram_user":                      resourceAlicloudRamUser(),
			"alicloud_ram_account_password_policy":   resourceAlicloudRamAccountPasswordPolicy(),
			"alicloud_ram_access_key":                resourceAlicloudRamAccessKey(),
			"alicloud_ram_login_profile":             resourceAlicloudRamLoginProfile(),
			"alicloud_ram_group":                     resourceAlicloudRamGroup(),
			"alicloud_ram_role":                      resourceAlicloudRamRole(),
			"alicloud_ram_policy":                    resourceAlicloudRamPolicy(),
			// alicloud_ram_alias has been deprecated
			"alicloud_ram_alias":                           resourceAlicloudRamAccountAlias(),
			"alicloud_ram_account_alias":                   resourceAlicloudRamAccountAlias(),
			"alicloud_ram_group_membership":                resourceAlicloudRamGroupMembership(),
			"alicloud_ram_user_policy_attachment":          resourceAlicloudRamUserPolicyAtatchment(),
			"alicloud_ram_role_policy_attachment":          resourceAlicloudRamRolePolicyAttachment(),
			"alicloud_ram_group_policy_attachment":         resourceAlicloudRamGroupPolicyAtatchment(),
			"alicloud_container_cluster":                   resourceAlicloudCSSwarm(),
			"alicloud_cs_application":                      resourceAlicloudCSApplication(),
			"alicloud_cs_swarm":                            resourceAlicloudCSSwarm(),
			"alicloud_cs_kubernetes":                       resourceAlicloudCSKubernetes(),
			"alicloud_cs_managed_kubernetes":               resourceAlicloudCSManagedKubernetes(),
			"alicloud_cs_serverless_kubernetes":            resourceAlicloudCSServerlessKubernetes(),
			"alicloud_cs_kubernetes_autoscaler":            resourceAlicloudCSKubernetesAutoscaler(),
			"alicloud_cr_namespace":                        resourceAlicloudCRNamespace(),
			"alicloud_cr_repo":                             resourceAlicloudCRRepo(),
			"alicloud_cdn_domain":                          resourceAlicloudCdnDomain(),
			"alicloud_cdn_domain_new":                      resourceAlicloudCdnDomainNew(),
			"alicloud_cdn_domain_config":                   resourceAlicloudCdnDomainConfig(),
			"alicloud_router_interface":                    resourceAlicloudRouterInterface(),
			"alicloud_router_interface_connection":         resourceAlicloudRouterInterfaceConnection(),
			"alicloud_ots_table":                           resourceAlicloudOtsTable(),
			"alicloud_ots_instance":                        resourceAlicloudOtsInstance(),
			"alicloud_ots_instance_attachment":             resourceAlicloudOtsInstanceAttachment(),
			"alicloud_cms_alarm":                           resourceAlicloudCmsAlarm(),
			"alicloud_cms_site_monitor":                    resourceAlicloudCmsSiteMonitor(),
			"alicloud_pvtz_zone":                           resourceAlicloudPvtzZone(),
			"alicloud_pvtz_zone_attachment":                resourceAlicloudPvtzZoneAttachment(),
			"alicloud_pvtz_zone_record":                    resourceAlicloudPvtzZoneRecord(),
			"alicloud_log_project":                         resourceAlicloudLogProject(),
			"alicloud_log_store":                           resourceAlicloudLogStore(),
			"alicloud_log_store_index":                     resourceAlicloudLogStoreIndex(),
			"alicloud_log_machine_group":                   resourceAlicloudLogMachineGroup(),
			"alicloud_logtail_config":                      resourceAlicloudLogtailConfig(),
			"alicloud_logtail_attachment":                  resourceAlicloudLogtailAttachment(),
			"alicloud_log_alert":                           resourceAlicloudLogAlert(),
			"alicloud_fc_service":                          resourceAlicloudFCService(),
			"alicloud_fc_function":                         resourceAlicloudFCFunction(),
			"alicloud_fc_trigger":                          resourceAlicloudFCTrigger(),
			"alicloud_vpn_gateway":                         resourceAliyunVpnGateway(),
			"alicloud_vpn_customer_gateway":                resourceAliyunVpnCustomerGateway(),
			"alicloud_vpn_route_entry":                     resourceAliyunVpnRouteEntry(),
			"alicloud_vpn_connection":                      resourceAliyunVpnConnection(),
			"alicloud_ssl_vpn_server":                      resourceAliyunSslVpnServer(),
			"alicloud_ssl_vpn_client_cert":                 resourceAliyunSslVpnClientCert(),
			"alicloud_cen_instance":                        resourceAlicloudCenInstance(),
			"alicloud_cen_instance_attachment":             resourceAlicloudCenInstanceAttachment(),
			"alicloud_cen_bandwidth_package":               resourceAlicloudCenBandwidthPackage(),
			"alicloud_cen_bandwidth_package_attachment":    resourceAlicloudCenBandwidthPackageAttachment(),
			"alicloud_cen_bandwidth_limit":                 resourceAlicloudCenBandwidthLimit(),
			"alicloud_cen_route_entry":                     resourceAlicloudCenRouteEntry(),
			"alicloud_cen_instance_grant":                  resourceAlicloudCenInstanceGrant(),
			"alicloud_kvstore_instance":                    resourceAlicloudKVStoreInstance(),
			"alicloud_kvstore_backup_policy":               resourceAlicloudKVStoreBackupPolicy(),
			"alicloud_kvstore_account":                     resourceAlicloudKVstoreAccount(),
			"alicloud_datahub_project":                     resourceAlicloudDatahubProject(),
			"alicloud_datahub_subscription":                resourceAlicloudDatahubSubscription(),
			"alicloud_datahub_topic":                       resourceAlicloudDatahubTopic(),
			"alicloud_mns_queue":                           resourceAlicloudMNSQueue(),
			"alicloud_mns_topic":                           resourceAlicloudMNSTopic(),
			"alicloud_havip":                               resourceAliyunHaVip(),
			"alicloud_mns_topic_subscription":              resourceAlicloudMNSSubscription(),
			"alicloud_havip_attachment":                    resourceAliyunHaVipAttachment(),
			"alicloud_api_gateway_api":                     resourceAliyunApigatewayApi(),
			"alicloud_api_gateway_group":                   resourceAliyunApigatewayGroup(),
			"alicloud_api_gateway_app":                     resourceAliyunApigatewayApp(),
			"alicloud_api_gateway_app_attachment":          resourceAliyunApigatewayAppAttachment(),
			"alicloud_api_gateway_vpc_access":              resourceAliyunApigatewayVpc(),
			"alicloud_common_bandwidth_package":            resourceAliyunCommonBandwidthPackage(),
			"alicloud_common_bandwidth_package_attachment": resourceAliyunCommonBandwidthPackageAttachment(),
			"alicloud_drds_instance":                       resourceAlicloudDRDSInstance(),
			"alicloud_elasticsearch_instance":              resourceAlicloudElasticsearch(),
			"alicloud_actiontrail":                         resourceAlicloudActiontrail(),
			"alicloud_cas_certificate":                     resourceAlicloudCasCertificate(),
			"alicloud_ddoscoo_instance":                    resourceAlicloudDdoscooInstance(),
			"alicloud_ddosbgp_instance":                    resourceAlicloudDdosbgpInstance(),
			"alicloud_network_acl":                         resourceAliyunNetworkAcl(),
			"alicloud_network_acl_attachment":              resourceAliyunNetworkAclAttachment(),
			"alicloud_network_acl_entries":                 resourceAliyunNetworkAclEntries(),
			"alicloud_emr_cluster":                         resourceAlicloudEmrCluster(),
			"alicloud_cloud_connect_network":               resourceAlicloudCloudConnectNetwork(),
			"alicloud_cloud_connect_network_attachment":    resourceAlicloudCloudConnectNetworkAttachment(),
			"alicloud_cloud_connect_network_grant":         resourceAlicloudCloudConnectNetworkGrant(),
			"alicloud_sag_acl":                             resourceAlicloudSagAcl(),
			"alicloud_sag_acl_rule":                        resourceAlicloudSagAclRule(),
			"alicloud_sag_qos":                             resourceAlicloudSagQos(),
			"alicloud_sag_qos_policy":                      resourceAlicloudSagQosPolicy(),
			"alicloud_sag_qos_car":                         resourceAlicloudSagQosCar(),
			"alicloud_sag_snat_entry":                      resourceAlicloudSagSnatEntry(),
			"alicloud_sag_dnat_entry":                      resourceAlicloudSagDnatEntry(),
			"alicloud_sag_client_user":                     resourceAlicloudSagClientUser(),
			"alicloud_yundun_dbaudit_instance":             resourceAlicloudDbauditInstance(),
			"alicloud_yundun_bastionhost_instance":         resourceAlicloudBastionhostInstance(),
			"alicloud_polardb_cluster":                     resourceAlicloudPolarDBCluster(),
			"alicloud_polardb_backup_policy":               resourceAlicloudPolarDBBackupPolicy(),
			"alicloud_polardb_database":                    resourceAlicloudPolarDBDatabase(),
			"alicloud_polardb_account":                     resourceAlicloudPolarDBAccount(),
			"alicloud_polardb_account_privilege":           resourceAlicloudPolarDBAccountPrivilege(),
			"alicloud_polardb_endpoint":                    resourceAlicloudPolarDBEndpoint(),
			"alicloud_polardb_endpoint_address":            resourceAlicloudPolarDBEndpointAddress(),
			"alicloud_hbase_instance":                      resourceAlicloudHBaseInstance(),
			"alicloud_market_order":                        resourceAlicloudMarketOrder(),
			"alicloud_adb_cluster":                         resourceAlicloudAdbCluster(),
			"alicloud_adb_backup_policy":                   resourceAlicloudAdbBackupPolicy(),
			"alicloud_adb_account":                         resourceAlicloudAdbAccount(),
			"alicloud_adb_connection":                      resourceAlicloudAdbConnection(),
			"alicloud_cen_flowlog":                         resourceAlicloudCenFlowlog(),
			"alicloud_kms_secret":                          resourceAlicloudKmsSecret(),
			"alicloud_maxcompute_project":                  resourceAlicloudMaxComputeProject(),
			"alicloud_kms_alias":                           resourceAlicloudKmsAlias(),
			"alicloud_dns_instance":                        resourceAlicloudDnsInstance(),
			"alicloud_dns_domain_attachment":               resourceAlicloudDnsDomainAttachment(),
<<<<<<< HEAD
			"alicloud_edas_application":                    resourceAlicloudEdasApplication(),
			"alicloud_edas_deploy_group":                   resourceAlicloudEdasDeployGroup(),
			"alicloud_edas_application_scale":              resourceAlicloudEdasInstanceApplicationAttachment(),
			"alicloud_edas_slb_bind":                       resourceAlicloudEdasSlbAttachment(),
			"alicloud_edas_cluster":                        resourceAlicloudEdasCluster(),
			"alicloud_edas_instance_cluster_attachment":    resourceAlicloudEdasInstanceClusterAttachment(),
			"alicloud_edas_application_deployment":         resourceAlicloudEdasApplicationPackageAttachment(),
=======
			"alicloud_dns_domain":                          resourceAlicloudDnsDomain(),
>>>>>>> b6b260ce
		},

		ConfigureFunc: providerConfigure,
	}
}

var providerConfig map[string]interface{}

func providerConfigure(d *schema.ResourceData) (interface{}, error) {

	var getProviderConfig = func(str string, key string) string {
		if str == "" {
			value, err := getConfigFromProfile(d, key)
			if err == nil && value != nil {
				str = value.(string)
			}
		}
		return str
	}

	accessKey := getProviderConfig(d.Get("access_key").(string), "access_key_id")
	secretKey := getProviderConfig(d.Get("secret_key").(string), "access_key_secret")
	region := getProviderConfig(d.Get("region").(string), "region_id")
	if region == "" {
		region = DEFAULT_REGION
	}

	ecsRoleName := getProviderConfig(d.Get("ecs_role_name").(string), "ram_role_name")

	config := &connectivity.Config{
		AccessKey:            strings.TrimSpace(accessKey),
		SecretKey:            strings.TrimSpace(secretKey),
		EcsRoleName:          strings.TrimSpace(ecsRoleName),
		Region:               connectivity.Region(strings.TrimSpace(region)),
		RegionId:             strings.TrimSpace(region),
		SkipRegionValidation: d.Get("skip_region_validation").(bool),
		ConfigurationSource:  d.Get("configuration_source").(string),
		Protocol:             d.Get("protocol").(string),
	}
	token := getProviderConfig(d.Get("security_token").(string), "sts_token")
	config.SecurityToken = strings.TrimSpace(token)

	config.RamRoleArn = getProviderConfig("", "ram_role_arn")
	config.RamRoleSessionName = getProviderConfig("", "ram_session_name")
	expiredSeconds, err := getConfigFromProfile(d, "expired_seconds")
	if err == nil && expiredSeconds != nil {
		config.RamRoleSessionExpiration = (int)(expiredSeconds.(float64))
	}

	assumeRoleList := d.Get("assume_role").(*schema.Set).List()
	if len(assumeRoleList) == 1 {
		assumeRole := assumeRoleList[0].(map[string]interface{})
		if assumeRole["role_arn"].(string) != "" {
			config.RamRoleArn = assumeRole["role_arn"].(string)
		}
		if assumeRole["session_name"].(string) != "" {
			config.RamRoleSessionName = assumeRole["session_name"].(string)
		}
		if config.RamRoleSessionName == "" {
			config.RamRoleSessionName = "terraform"
		}
		config.RamRolePolicy = assumeRole["policy"].(string)
		if assumeRole["session_expiration"].(int) == 0 {
			if v := os.Getenv("ALICLOUD_ASSUME_ROLE_SESSION_EXPIRATION"); v != "" {
				if expiredSeconds, err := strconv.Atoi(v); err == nil {
					config.RamRoleSessionExpiration = expiredSeconds
				}
			}
			if config.RamRoleSessionExpiration == 0 {
				config.RamRoleSessionExpiration = 3600
			}
		} else {
			config.RamRoleSessionExpiration = assumeRole["session_expiration"].(int)
		}

		log.Printf("[INFO] assume_role configuration set: (RamRoleArn: %q, RamRoleSessionName: %q, RamRolePolicy: %q, RamRoleSessionExpiration: %d)",
			config.RamRoleArn, config.RamRoleSessionName, config.RamRolePolicy, config.RamRoleSessionExpiration)
	}

	if err := config.MakeConfigByEcsRoleName(); err != nil {
		return nil, err
	}

	endpointsSet := d.Get("endpoints").(*schema.Set)

	for _, endpointsSetI := range endpointsSet.List() {
		endpoints := endpointsSetI.(map[string]interface{})
		config.EcsEndpoint = strings.TrimSpace(endpoints["ecs"].(string))
		config.RdsEndpoint = strings.TrimSpace(endpoints["rds"].(string))
		config.SlbEndpoint = strings.TrimSpace(endpoints["slb"].(string))
		config.VpcEndpoint = strings.TrimSpace(endpoints["vpc"].(string))
		config.CenEndpoint = strings.TrimSpace(endpoints["cen"].(string))
		config.EssEndpoint = strings.TrimSpace(endpoints["ess"].(string))
		config.OssEndpoint = strings.TrimSpace(endpoints["oss"].(string))
		config.OssEndpoint = strings.TrimSpace(endpoints["ons"].(string))
		config.AlikafkaEndpoint = strings.TrimSpace(endpoints["alikafka"].(string))
		config.DnsEndpoint = strings.TrimSpace(endpoints["dns"].(string))
		config.RamEndpoint = strings.TrimSpace(endpoints["ram"].(string))
		config.CsEndpoint = strings.TrimSpace(endpoints["cs"].(string))
		config.CrEndpoint = strings.TrimSpace(endpoints["cr"].(string))
		config.CdnEndpoint = strings.TrimSpace(endpoints["cdn"].(string))
		config.KmsEndpoint = strings.TrimSpace(endpoints["kms"].(string))
		config.OtsEndpoint = strings.TrimSpace(endpoints["ots"].(string))
		config.CmsEndpoint = strings.TrimSpace(endpoints["cms"].(string))
		config.PvtzEndpoint = strings.TrimSpace(endpoints["pvtz"].(string))
		config.StsEndpoint = strings.TrimSpace(endpoints["sts"].(string))
		config.LogEndpoint = strings.TrimSpace(endpoints["log"].(string))
		config.DrdsEndpoint = strings.TrimSpace(endpoints["drds"].(string))
		config.DdsEndpoint = strings.TrimSpace(endpoints["dds"].(string))
		config.GpdbEnpoint = strings.TrimSpace(endpoints["gpdb"].(string))
		config.KVStoreEndpoint = strings.TrimSpace(endpoints["kvstore"].(string))
		config.PolarDBEndpoint = strings.TrimSpace(endpoints["polardb"].(string))
		config.FcEndpoint = strings.TrimSpace(endpoints["fc"].(string))
		config.ApigatewayEndpoint = strings.TrimSpace(endpoints["apigateway"].(string))
		config.DatahubEndpoint = strings.TrimSpace(endpoints["datahub"].(string))
		config.MnsEndpoint = strings.TrimSpace(endpoints["mns"].(string))
		config.LocationEndpoint = strings.TrimSpace(endpoints["location"].(string))
		config.ElasticsearchEndpoint = strings.TrimSpace(endpoints["elasticsearch"].(string))
		config.NasEndpoint = strings.TrimSpace(endpoints["nas"].(string))
		config.ActionTrailEndpoint = strings.TrimSpace(endpoints["actiontrail"].(string))
		config.BssOpenApiEndpoint = strings.TrimSpace(endpoints["bssopenapi"].(string))
		config.DdoscooEndpoint = strings.TrimSpace(endpoints["ddoscoo"].(string))
		config.DdosbgpEndpoint = strings.TrimSpace(endpoints["ddosbgp"].(string))
		config.EmrEndpoint = strings.TrimSpace(endpoints["emr"].(string))
		config.CasEndpoint = strings.TrimSpace(endpoints["cas"].(string))
		config.MarketEndpoint = strings.TrimSpace(endpoints["market"].(string))
		config.AdbEndpoint = strings.TrimSpace(endpoints["adb"].(string))
		config.CbnEndpoint = strings.TrimSpace(endpoints["cbn"].(string))
		config.MaxComputeEndpoint = strings.TrimSpace(endpoints["maxcompute"].(string))
	}

	if config.RamRoleArn != "" {
		config.AccessKey, config.SecretKey, config.SecurityToken, err = getAssumeRoleAK(config.AccessKey, config.SecretKey, config.SecurityToken, region, config.RamRoleArn, config.RamRoleSessionName, config.RamRolePolicy, config.RamRoleSessionExpiration, config.StsEndpoint)
		if err != nil {
			return nil, err
		}
	}

	if ots_instance_name, ok := d.GetOk("ots_instance_name"); ok && ots_instance_name.(string) != "" {
		config.OtsInstanceName = strings.TrimSpace(ots_instance_name.(string))
	}

	if logEndpoint, ok := d.GetOk("log_endpoint"); ok && logEndpoint.(string) != "" {
		config.LogEndpoint = strings.TrimSpace(logEndpoint.(string))
	}
	if mnsEndpoint, ok := d.GetOk("mns_endpoint"); ok && mnsEndpoint.(string) != "" {
		config.MnsEndpoint = strings.TrimSpace(mnsEndpoint.(string))
	}

	if account, ok := d.GetOk("account_id"); ok && account.(string) != "" {
		config.AccountId = strings.TrimSpace(account.(string))
	}

	if fcEndpoint, ok := d.GetOk("fc"); ok && fcEndpoint.(string) != "" {
		config.FcEndpoint = strings.TrimSpace(fcEndpoint.(string))
	}

	if config.ConfigurationSource == "" {
		sourceName := fmt.Sprintf("Default/%s:%s", config.AccessKey, strings.Trim(uuid.New().String(), "-"))
		if len(sourceName) > 64 {
			sourceName = sourceName[:64]
		}
		config.ConfigurationSource = sourceName
	}
	client, err := config.Client()
	if err != nil {
		return nil, err
	}

	return client, nil
}

// This is a global MutexKV for use within this plugin.
var alicloudMutexKV = mutexkv.NewMutexKV()

var descriptions map[string]string

func init() {
	descriptions = map[string]string{
		"access_key": "The access key for API operations. You can retrieve this from the 'Security Management' section of the Alibaba Cloud console.",

		"secret_key": "The secret key for API operations. You can retrieve this from the 'Security Management' section of the Alibaba Cloud console.",

		"ecs_role_name": "The RAM Role Name attached on a ECS instance for API operations. You can retrieve this from the 'Access Control' section of the Alibaba Cloud console.",

		"region": "The region where Alibaba Cloud operations will take place. Examples are cn-beijing, cn-hangzhou, eu-central-1, etc.",

		"security_token": "security token. A security token is only required if you are using Security Token Service.",

		"account_id": "The account ID for some service API operations. You can retrieve this from the 'Security Settings' section of the Alibaba Cloud console.",

		"profile": "The profile for API operations. If not set, the default profile created with `aliyun configure` will be used.",

		"shared_credentials_file": "The path to the shared credentials file. If not set this defaults to ~/.aliyun/config.json",

		"assume_role_role_arn": "The ARN of a RAM role to assume prior to making API calls.",

		"assume_role_session_name": "The session name to use when assuming the role. If omitted, `terraform` is passed to the AssumeRole call as session name.",

		"assume_role_policy": "The permissions applied when assuming a role. You cannot use, this policy to grant further permissions that are in excess to those of the, role that is being assumed.",

		"assume_role_session_expiration": "The time after which the established session for assuming role expires. Valid value range: [900-3600] seconds. Default to 0 (in this case Alicloud use own default value).",

		"skip_region_validation": "Skip static validation of region ID. Used by users of alternative AlibabaCloud-like APIs or users w/ access to regions that are not public (yet).",

		"configuration_source": "Use this to mark a terraform configuration file source.",

		"ecs_endpoint": "Use this to override the default endpoint URL constructed from the `region`. It's typically used to connect to custom ECS endpoints.",

		"rds_endpoint": "Use this to override the default endpoint URL constructed from the `region`. It's typically used to connect to custom RDS endpoints.",

		"slb_endpoint": "Use this to override the default endpoint URL constructed from the `region`. It's typically used to connect to custom SLB endpoints.",

		"vpc_endpoint": "Use this to override the default endpoint URL constructed from the `region`. It's typically used to connect to custom VPC and VPN endpoints.",

		"cen_endpoint": "Use this to override the default endpoint URL constructed from the `region`. It's typically used to connect to custom CEN endpoints.",

		"ess_endpoint": "Use this to override the default endpoint URL constructed from the `region`. It's typically used to connect to custom Autoscaling endpoints.",

		"oss_endpoint": "Use this to override the default endpoint URL constructed from the `region`. It's typically used to connect to custom OSS endpoints.",

		"ons_endpoint": "Use this to override the default endpoint URL constructed from the `region`. It's typically used to connect to custom ONS endpoints.",

		"alikafka_endpoint": "Use this to override the default endpoint URL constructed from the `region`. It's typically used to connect to custom ALIKAFKA endpoints.",

		"dns_endpoint": "Use this to override the default endpoint URL constructed from the `region`. It's typically used to connect to custom DNS endpoints.",

		"ram_endpoint": "Use this to override the default endpoint URL constructed from the `region`. It's typically used to connect to custom RAM endpoints.",

		"cs_endpoint": "Use this to override the default endpoint URL constructed from the `region`. It's typically used to connect to custom Container Service endpoints.",

		"cr_endpoint": "Use this to override the default endpoint URL constructed from the `region`. It's typically used to connect to custom Container Registry endpoints.",

		"cdn_endpoint": "Use this to override the default endpoint URL constructed from the `region`. It's typically used to connect to custom CDN endpoints.",

		"kms_endpoint": "Use this to override the default endpoint URL constructed from the `region`. It's typically used to connect to custom KMS endpoints.",

		"ots_endpoint": "Use this to override the default endpoint URL constructed from the `region`. It's typically used to connect to custom Table Store endpoints.",

		"cms_endpoint": "Use this to override the default endpoint URL constructed from the `region`. It's typically used to connect to custom Cloud Monitor endpoints.",

		"pvtz_endpoint": "Use this to override the default endpoint URL constructed from the `region`. It's typically used to connect to custom Private Zone endpoints.",

		"sts_endpoint": "Use this to override the default endpoint URL constructed from the `region`. It's typically used to connect to custom STS endpoints.",

		"log_endpoint": "Use this to override the default endpoint URL constructed from the `region`. It's typically used to connect to custom Log Service endpoints.",

		"drds_endpoint": "Use this to override the default endpoint URL constructed from the `region`. It's typically used to connect to custom DRDS endpoints.",

		"dds_endpoint": "Use this to override the default endpoint URL constructed from the `region`. It's typically used to connect to custom MongoDB endpoints.",

		"polardb_endpoint": "Use this to override the default endpoint URL constructed from the `region`. It's typically used to connect to custom PolarDB endpoints.",

		"gpdb_endpoint": "Use this to override the default endpoint URL constructed from the `region`. It's typically used to connect to custom GPDB endpoints.",

		"kvstore_endpoint": "Use this to override the default endpoint URL constructed from the `region`. It's typically used to connect to custom R-KVStore endpoints.",

		"fc_endpoint": "Use this to override the default endpoint URL constructed from the `region`. It's typically used to connect to custom Function Computing endpoints.",

		"apigateway_endpoint": "Use this to override the default endpoint URL constructed from the `region`. It's typically used to connect to custom Api Gateway endpoints.",

		"datahub_endpoint": "Use this to override the default endpoint URL constructed from the `region`. It's typically used to connect to custom Datahub endpoints.",

		"mns_endpoint": "Use this to override the default endpoint URL constructed from the `region`. It's typically used to connect to custom MNS endpoints.",

		"location_endpoint": "Use this to override the default endpoint URL constructed from the `region`. It's typically used to connect to custom Location Service endpoints.",

		"elasticsearch_endpoint": "Use this to override the default endpoint URL constructed from the `region`. It's typically used to connect to custom Elasticsearch endpoints.",

		"nas_endpoint": "Use this to override the default endpoint URL constructed from the `region`. It's typically used to connect to custom NAS endpoints.",

		"actiontrail_endpoint": "Use this to override the default endpoint URL constructed from the `region`. It's typically used to connect to custom Actiontrail endpoints.",

		"cas_endpoint": "Use this to override the default endpoint URL constructed from the `region`. It's typically used to connect to custom CAS endpoints.",

		"bssopenapi_endpoint": "Use this to override the default endpoint URL constructed from the `region`. It's typically used to connect to custom BSSOPENAPI endpoints.",

		"ddoscoo_endpoint": "Use this to override the default endpoint URL constructed from the `region`. It's typically used to connect to custom DDOSCOO endpoints.",

		"ddosbgp_endpoint": "Use this to override the default endpoint URL constructed from the `region`. It's typically used to connect to custom DDOSBGP endpoints.",

		"emr_endpoint": "Use this to override the default endpoint URL constructed from the `region`. It's typically used to connect to custom EMR endpoints.",

		"market_endpoint": "Use this to override the default endpoint URL constructed from the `region`. It's typically used to connect to custom Market Place endpoints.",

		"hbase_endpoint": "Use this to override the default endpoint URL constructed from the `region`. It's typically used to connect to custom HBase endpoints.",

		"adb_endpoint": "Use this to override the default endpoint URL constructed from the `region`. It's typically used to connect to custom AnalyticDB endpoints.",

		"cbn_endpoint":        "Use this to override the default endpoint URL constructed from the `region`. It's typically used to connect to custom cbn endpoints.",
		"maxcompute_endpoint": "Use this to override the default endpoint URL constructed from the `region`. It's typically used to connect to custom MaxCompute endpoints.",
	}
}

func assumeRoleSchema() *schema.Schema {
	return &schema.Schema{
		Type:     schema.TypeSet,
		Optional: true,
		MaxItems: 1,
		Elem: &schema.Resource{
			Schema: map[string]*schema.Schema{
				"role_arn": {
					Type:        schema.TypeString,
					Required:    true,
					Description: descriptions["assume_role_role_arn"],
					DefaultFunc: schema.EnvDefaultFunc("ALICLOUD_ASSUME_ROLE_ARN", ""),
				},
				"session_name": {
					Type:        schema.TypeString,
					Optional:    true,
					Description: descriptions["assume_role_session_name"],
					DefaultFunc: schema.EnvDefaultFunc("ALICLOUD_ASSUME_ROLE_SESSION_NAME", ""),
				},
				"policy": {
					Type:        schema.TypeString,
					Optional:    true,
					Description: descriptions["assume_role_policy"],
				},
				"session_expiration": {
					Type:         schema.TypeInt,
					Optional:     true,
					Description:  descriptions["assume_role_session_expiration"],
					ValidateFunc: intBetween(900, 3600),
				},
			},
		},
	}
}

func endpointsSchema() *schema.Schema {
	return &schema.Schema{
		Type:     schema.TypeSet,
		Optional: true,
		Elem: &schema.Resource{
			Schema: map[string]*schema.Schema{
				"cbn": {
					Type:        schema.TypeString,
					Optional:    true,
					Default:     "",
					Description: descriptions["cbn_endpoint"],
				},

				"ecs": {
					Type:        schema.TypeString,
					Optional:    true,
					Default:     "",
					Description: descriptions["ecs_endpoint"],
				},
				"rds": {
					Type:        schema.TypeString,
					Optional:    true,
					Default:     "",
					Description: descriptions["rds_endpoint"],
				},
				"slb": {
					Type:        schema.TypeString,
					Optional:    true,
					Default:     "",
					Description: descriptions["slb_endpoint"],
				},
				"vpc": {
					Type:        schema.TypeString,
					Optional:    true,
					Default:     "",
					Description: descriptions["vpc_endpoint"],
				},
				"cen": {
					Type:        schema.TypeString,
					Optional:    true,
					Default:     "",
					Description: descriptions["cen_endpoint"],
				},
				"ess": {
					Type:        schema.TypeString,
					Optional:    true,
					Default:     "",
					Description: descriptions["ess_endpoint"],
				},
				"oss": {
					Type:        schema.TypeString,
					Optional:    true,
					Default:     "",
					Description: descriptions["oss_endpoint"],
				},
				"ons": {
					Type:        schema.TypeString,
					Optional:    true,
					Default:     "",
					Description: descriptions["ons_endpoint"],
				},
				"alikafka": {
					Type:        schema.TypeString,
					Optional:    true,
					Default:     "",
					Description: descriptions["alikafka_endpoint"],
				},
				"dns": {
					Type:        schema.TypeString,
					Optional:    true,
					Default:     "",
					Description: descriptions["dns_endpoint"],
				},
				"ram": {
					Type:        schema.TypeString,
					Optional:    true,
					Default:     "",
					Description: descriptions["ram_endpoint"],
				},
				"cs": {
					Type:        schema.TypeString,
					Optional:    true,
					Default:     "",
					Description: descriptions["cs_endpoint"],
				},
				"cr": {
					Type:        schema.TypeString,
					Optional:    true,
					Default:     "",
					Description: descriptions["cr_endpoint"],
				},
				"cdn": {
					Type:        schema.TypeString,
					Optional:    true,
					Default:     "",
					Description: descriptions["cdn_endpoint"],
				},

				"kms": {
					Type:        schema.TypeString,
					Optional:    true,
					Default:     "",
					Description: descriptions["kms_endpoint"],
				},

				"ots": {
					Type:        schema.TypeString,
					Optional:    true,
					Default:     "",
					Description: descriptions["ots_endpoint"],
				},

				"cms": {
					Type:        schema.TypeString,
					Optional:    true,
					Default:     "",
					Description: descriptions["cms_endpoint"],
				},

				"pvtz": {
					Type:        schema.TypeString,
					Optional:    true,
					Default:     "",
					Description: descriptions["pvtz_endpoint"],
				},

				"sts": {
					Type:        schema.TypeString,
					Optional:    true,
					Default:     "",
					Description: descriptions["sts_endpoint"],
				},
				// log service is sls service
				"log": {
					Type:        schema.TypeString,
					Optional:    true,
					Default:     "",
					Description: descriptions["log_endpoint"],
				},
				"drds": {
					Type:        schema.TypeString,
					Optional:    true,
					Default:     "",
					Description: descriptions["drds_endpoint"],
				},
				"dds": {
					Type:        schema.TypeString,
					Optional:    true,
					Default:     "",
					Description: descriptions["dds_endpoint"],
				},
				"polardb": {
					Type:        schema.TypeString,
					Optional:    true,
					Default:     "",
					Description: descriptions["polardb_endpoint"],
				},
				"gpdb": {
					Type:        schema.TypeString,
					Optional:    true,
					Default:     "",
					Description: descriptions["gpdb_endpoint"],
				},
				"kvstore": {
					Type:        schema.TypeString,
					Optional:    true,
					Default:     "",
					Description: descriptions["kvstore_endpoint"],
				},
				"fc": {
					Type:        schema.TypeString,
					Optional:    true,
					Default:     "",
					Description: descriptions["fc_endpoint"],
				},
				"apigateway": {
					Type:        schema.TypeString,
					Optional:    true,
					Default:     "",
					Description: descriptions["apigateway_endpoint"],
				},
				"datahub": {
					Type:        schema.TypeString,
					Optional:    true,
					Default:     "",
					Description: descriptions["datahub_endpoint"],
				},
				"mns": {
					Type:        schema.TypeString,
					Optional:    true,
					Default:     "",
					Description: descriptions["mns_endpoint"],
				},
				"location": {
					Type:        schema.TypeString,
					Optional:    true,
					Default:     "",
					Description: descriptions["location_endpoint"],
				},
				"elasticsearch": {
					Type:        schema.TypeString,
					Optional:    true,
					Default:     "",
					Description: descriptions["elasticsearch_endpoint"],
				},
				"nas": {
					Type:        schema.TypeString,
					Optional:    true,
					Default:     "",
					Description: descriptions["nas_endpoint"],
				},
				"actiontrail": {
					Type:        schema.TypeString,
					Optional:    true,
					Default:     "",
					Description: descriptions["actiontrail_endpoint"],
				},
				"cas": {
					Type:        schema.TypeString,
					Optional:    true,
					Default:     "",
					Description: descriptions["cas_endpoint"],
				},
				"bssopenapi": {
					Type:        schema.TypeString,
					Optional:    true,
					Default:     "",
					Description: descriptions["bssopenapi_endpoint"],
				},
				"ddoscoo": {
					Type:        schema.TypeString,
					Optional:    true,
					Default:     "",
					Description: descriptions["ddoscoo_endpoint"],
				},
				"ddosbgp": {
					Type:        schema.TypeString,
					Optional:    true,
					Default:     "",
					Description: descriptions["ddosbgp_endpoint"],
				},
				"emr": {
					Type:        schema.TypeString,
					Optional:    true,
					Default:     "",
					Description: descriptions["emr_endpoint"],
				},
				"market": {
					Type:        schema.TypeString,
					Optional:    true,
					Default:     "",
					Description: descriptions["market_endpoint"],
				},
				"adb": {
					Type:        schema.TypeString,
					Optional:    true,
					Default:     "",
					Description: descriptions["adb_endpoint"],
				},
				"maxcompute": {
					Type:        schema.TypeString,
					Optional:    true,
					Default:     "",
					Description: descriptions["maxcompute_endpoint"],
				},
			},
		},
		Set: endpointsToHash,
	}
}

func endpointsToHash(v interface{}) int {
	var buf bytes.Buffer
	m := v.(map[string]interface{})
	buf.WriteString(fmt.Sprintf("%s-", m["ecs"].(string)))
	buf.WriteString(fmt.Sprintf("%s-", m["rds"].(string)))
	buf.WriteString(fmt.Sprintf("%s-", m["slb"].(string)))
	buf.WriteString(fmt.Sprintf("%s-", m["vpc"].(string)))
	buf.WriteString(fmt.Sprintf("%s-", m["cen"].(string)))
	buf.WriteString(fmt.Sprintf("%s-", m["ess"].(string)))
	buf.WriteString(fmt.Sprintf("%s-", m["oss"].(string)))
	buf.WriteString(fmt.Sprintf("%s-", m["ons"].(string)))
	buf.WriteString(fmt.Sprintf("%s-", m["alikafka"].(string)))
	buf.WriteString(fmt.Sprintf("%s-", m["dns"].(string)))
	buf.WriteString(fmt.Sprintf("%s-", m["ram"].(string)))
	buf.WriteString(fmt.Sprintf("%s-", m["cs"].(string)))
	buf.WriteString(fmt.Sprintf("%s-", m["cdn"].(string)))
	buf.WriteString(fmt.Sprintf("%s-", m["kms"].(string)))
	buf.WriteString(fmt.Sprintf("%s-", m["ots"].(string)))
	buf.WriteString(fmt.Sprintf("%s-", m["cms"].(string)))
	buf.WriteString(fmt.Sprintf("%s-", m["pvtz"].(string)))
	buf.WriteString(fmt.Sprintf("%s-", m["sts"].(string)))
	buf.WriteString(fmt.Sprintf("%s-", m["log"].(string)))
	buf.WriteString(fmt.Sprintf("%s-", m["drds"].(string)))
	buf.WriteString(fmt.Sprintf("%s-", m["dds"].(string)))
	buf.WriteString(fmt.Sprintf("%s-", m["gpdb"].(string)))
	buf.WriteString(fmt.Sprintf("%s-", m["kvstore"].(string)))
	buf.WriteString(fmt.Sprintf("%s-", m["polardb"].(string)))
	buf.WriteString(fmt.Sprintf("%s-", m["fc"].(string)))
	buf.WriteString(fmt.Sprintf("%s-", m["apigateway"].(string)))
	buf.WriteString(fmt.Sprintf("%s-", m["datahub"].(string)))
	buf.WriteString(fmt.Sprintf("%s-", m["mns"].(string)))
	buf.WriteString(fmt.Sprintf("%s-", m["location"].(string)))
	buf.WriteString(fmt.Sprintf("%s-", m["elasticsearch"].(string)))
	buf.WriteString(fmt.Sprintf("%s-", m["nas"].(string)))
	buf.WriteString(fmt.Sprintf("%s-", m["actiontrail"].(string)))
	buf.WriteString(fmt.Sprintf("%s-", m["cas"].(string)))
	buf.WriteString(fmt.Sprintf("%s-", m["bssopenapi"].(string)))
	buf.WriteString(fmt.Sprintf("%s-", m["ddoscoo"].(string)))
	buf.WriteString(fmt.Sprintf("%s-", m["ddosbgp"].(string)))
	buf.WriteString(fmt.Sprintf("%s-", m["emr"].(string)))
	buf.WriteString(fmt.Sprintf("%s-", m["market"].(string)))
	buf.WriteString(fmt.Sprintf("%s-", m["adb"].(string)))
	buf.WriteString(fmt.Sprintf("%s-", m["cbn"].(string)))
	buf.WriteString(fmt.Sprintf("%s-", m["maxcompute"].(string)))

	return hashcode.String(buf.String())
}

func getConfigFromProfile(d *schema.ResourceData, ProfileKey string) (interface{}, error) {

	if providerConfig == nil {
		if v, ok := d.GetOk("profile"); !ok && v.(string) == "" {
			return nil, nil
		}
		current := d.Get("profile").(string)
		// Set CredsFilename, expanding home directory
		profilePath, err := homedir.Expand(d.Get("shared_credentials_file").(string))
		if err != nil {
			return nil, WrapError(err)
		}
		if profilePath == "" {
			profilePath = fmt.Sprintf("%s/.aliyun/config.json", os.Getenv("HOME"))
			if runtime.GOOS == "windows" {
				profilePath = fmt.Sprintf("%s/.aliyun/config.json", os.Getenv("USERPROFILE"))
			}
		}
		providerConfig = make(map[string]interface{})
		_, err = os.Stat(profilePath)
		if !os.IsNotExist(err) {
			data, err := ioutil.ReadFile(profilePath)
			if err != nil {
				return nil, WrapError(err)
			}
			config := map[string]interface{}{}
			err = json.Unmarshal(data, &config)
			if err != nil {
				return nil, WrapError(err)
			}
			for _, v := range config["profiles"].([]interface{}) {
				if current == v.(map[string]interface{})["name"] {
					providerConfig = v.(map[string]interface{})
				}
			}
		}
	}

	mode := ""
	if v, ok := providerConfig["mode"]; ok {
		mode = v.(string)
	} else {
		return v, nil
	}
	switch ProfileKey {
	case "access_key_id", "access_key_secret":
		if mode == "EcsRamRole" {
			return "", nil
		}
	case "ram_role_name":
		if mode != "EcsRamRole" {
			return "", nil
		}
	case "sts_token":
		if mode != "StsToken" {
			return "", nil
		}
	case "ram_role_arn", "ram_session_name":
		if mode != "RamRoleArn" {
			return "", nil
		}
	case "expired_seconds":
		if mode != "RamRoleArn" {
			return float64(0), nil
		}
	}

	return providerConfig[ProfileKey], nil
}

func getAssumeRoleAK(accessKey, secretKey, stsToken, region, roleArn, sessionName, policy string, sessionExpiration int, stsEndpoint string) (string, string, string, error) {
	request := sts.CreateAssumeRoleRequest()
	request.RoleArn = roleArn
	request.RoleSessionName = sessionName
	request.DurationSeconds = requests.NewInteger(sessionExpiration)
	request.Policy = policy
	request.Scheme = "https"
	request.Domain = stsEndpoint

	var client *sts.Client
	var err error
	if stsToken == "" {
		client, err = sts.NewClientWithAccessKey(region, accessKey, secretKey)
	} else {
		client, err = sts.NewClientWithStsToken(region, accessKey, secretKey, stsToken)
	}

	if err != nil {
		return "", "", "", err
	}

	response, err := client.AssumeRole(request)
	if err != nil {
		return "", "", "", err
	}

	return response.Credentials.AccessKeyId, response.Credentials.AccessKeySecret, response.Credentials.SecurityToken, nil
}<|MERGE_RESOLUTION|>--- conflicted
+++ resolved
@@ -479,7 +479,6 @@
 			"alicloud_kms_alias":                           resourceAlicloudKmsAlias(),
 			"alicloud_dns_instance":                        resourceAlicloudDnsInstance(),
 			"alicloud_dns_domain_attachment":               resourceAlicloudDnsDomainAttachment(),
-<<<<<<< HEAD
 			"alicloud_edas_application":                    resourceAlicloudEdasApplication(),
 			"alicloud_edas_deploy_group":                   resourceAlicloudEdasDeployGroup(),
 			"alicloud_edas_application_scale":              resourceAlicloudEdasInstanceApplicationAttachment(),
@@ -487,9 +486,8 @@
 			"alicloud_edas_cluster":                        resourceAlicloudEdasCluster(),
 			"alicloud_edas_instance_cluster_attachment":    resourceAlicloudEdasInstanceClusterAttachment(),
 			"alicloud_edas_application_deployment":         resourceAlicloudEdasApplicationPackageAttachment(),
-=======
 			"alicloud_dns_domain":                          resourceAlicloudDnsDomain(),
->>>>>>> b6b260ce
+
 		},
 
 		ConfigureFunc: providerConfigure,
