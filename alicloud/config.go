--- conflicted
+++ resolved
@@ -10,10 +10,7 @@
 	"github.com/denverdino/aliyungo/location"
 	"github.com/denverdino/aliyungo/rds"
 	"github.com/denverdino/aliyungo/slb"
-<<<<<<< HEAD
-=======
 	"github.com/hashicorp/terraform/terraform"
->>>>>>> ed8a30a5
 	"log"
 	"strings"
 )
@@ -75,10 +72,7 @@
 	if err != nil {
 		return nil, err
 	}
-<<<<<<< HEAD
 
-=======
->>>>>>> ed8a30a5
 	ossconn, err := c.ossConn()
 	if err != nil {
 		return nil, err
@@ -178,11 +172,6 @@
 
 	endpoint := strings.ToLower(endpointItem[0].Protocols.Protocols[0]) + "://" + endpointItem[0].Endpoint
 	log.Printf("[DEBUG] Instantiate OSS client using endpoint: %#v", endpoint)
-<<<<<<< HEAD
-	client, err := oss.New(endpoint, c.AccessKey, c.SecretKey)
-
-	return client, err
-=======
 	client, err := oss.New(endpoint, c.AccessKey, c.SecretKey, oss.UserAgent(getUserAgent()))
 
 	return client, err
@@ -190,5 +179,4 @@
 
 func getUserAgent() string {
 	return fmt.Sprintf("HashiCorp-Terraform-v%s", terraform.VersionString())
->>>>>>> ed8a30a5
 }