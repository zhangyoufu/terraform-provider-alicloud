package alicloud

import (
	"github.com/denverdino/aliyungo/common"
	"strings"
)

const (
	// common
	Notfound = "Not found"
	// ecs
	InstanceNotfound        = "Instance.Notfound"
	InstanceNotFound        = "Instance.Notfound"
	MessageInstanceNotFound = "instance is not found"
	// disk
	DiskIncorrectStatus       = "IncorrectDiskStatus"
	DiskCreatingSnapshot      = "DiskCreatingSnapshot"
	InstanceLockedForSecurity = "InstanceLockedForSecurity"
	SystemDiskNotFound        = "SystemDiskNotFound"
	DiskOperationConflict     = "OperationConflict"
	// eip
	EipIncorrectStatus      = "IncorrectEipStatus"
	InstanceIncorrectStatus = "IncorrectInstanceStatus"
	HaVipIncorrectStatus    = "IncorrectHaVipStatus"
	// slb
	LoadBalancerNotFound    = "InvalidLoadBalancerId.NotFound"
	UnsupportedProtocalPort = "UnsupportedOperationonfixedprotocalport"

	// security_group
	InvalidInstanceIdAlreadyExists = "InvalidInstanceId.AlreadyExists"
	InvalidSecurityGroupIdNotFound = "InvalidSecurityGroupId.NotFound"
	SgDependencyViolation          = "DependencyViolation"

	//Nat gateway
	NatGatewayInvalidRegionId            = "Invalid.RegionId"
	DependencyViolationBandwidthPackages = "DependencyViolation.BandwidthPackages"
	NotFindSnatEntryBySnatId             = "NotFindSnatEntryBySnatId"
	NotFindForwardEntryByForwardId       = "NotFindForwardEntryByForwardId"

	// vpc
	VpcQuotaExceeded = "QuotaExceeded.Vpc"
	// vswitch
	VswitcInvalidRegionId = "InvalidRegionId.NotFound"

	// ess
	InvalidScalingGroupIdNotFound               = "InvalidScalingGroupId.NotFound"
	IncorrectScalingConfigurationLifecycleState = "IncorrectScalingConfigurationLifecycleState"

	// oss
	OssBucketNotFound = "NoSuchBucket"
<<<<<<< HEAD
=======
	OssBodyNotFound   = "404 Not Found"

	// RAM Instance Not Found
	RamInstanceNotFound   = "Forbidden.InstanceNotFound"
	AliyunGoClientFailure = "AliyunGoClientFailure"

>>>>>>> 17dc51f5
	//unknown Error
	UnknownError = "UnknownError"

	// Keypair error
	KeyPairNotFound           = "InvalidKeyPair.NotFound"
	KeyPairServiceUnavailable = "ServiceUnavailable"

	// Container
	ErrorClusterNotFound = "ErrorClusterNotFound"
)

func GetNotFoundErrorFromString(str string) error {
	return &common.Error{
		ErrorResponse: common.ErrorResponse{
			Code:    InstanceNotfound,
			Message: str,
		},
		StatusCode: -1,
	}
}

func NotFoundError(err error) bool {
	if e, ok := err.(*common.Error); ok &&
		(e.Code == InstanceNotFound || e.Code == RamInstanceNotFound ||
			strings.Contains(strings.ToLower(e.Message), MessageInstanceNotFound)) {
		return true
	}

	return false
}

func IsExceptedError(err error, expectCode string) bool {
	if e, ok := err.(*common.Error); ok && (e.Code == expectCode || strings.Contains(e.Message, expectCode)) {
		return true
	}

	return false
}<|MERGE_RESOLUTION|>--- conflicted
+++ resolved
@@ -48,15 +48,12 @@
 
 	// oss
 	OssBucketNotFound = "NoSuchBucket"
-<<<<<<< HEAD
-=======
 	OssBodyNotFound   = "404 Not Found"
 
 	// RAM Instance Not Found
 	RamInstanceNotFound   = "Forbidden.InstanceNotFound"
 	AliyunGoClientFailure = "AliyunGoClientFailure"
 
->>>>>>> 17dc51f5
 	//unknown Error
 	UnknownError = "UnknownError"
 
